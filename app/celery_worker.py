--- conflicted
+++ resolved
@@ -72,12 +72,8 @@
 
 # US Stock Indices task
 @CELERY_APP.task(name="us_stock_indices_batch", ignore_result=True)
-<<<<<<< HEAD
 def us_stock_indices_batch():
-=======
-def us_run_stock_indices_batch():
     """미국 주가지수 데이터 업데이트"""
->>>>>>> 3cef152b
     try:
         us_run_stock_indices_batch()
     except Exception as e:
