import logging
from functools import wraps

from app.batches.run_community import update_post_statistics, update_stock_statistics
from app.batches.run_news import (
    renewal_kr_run_news_batch,
    renewal_us_run_news_batch,
    renewal_kr_run_news_is_top_story,
    renewal_us_run_news_is_top_story,
)
from app.common.celery_config import CELERY_APP
from app.core.config import settings
from app.core.extra.SlackNotifier import SlackNotifier
from app.modules.common.enum import TrendingCountry
from app.batches.run_stock_trend import (
    run_stock_trend_by_1d_batch,
    run_stock_trend_tickers_batch,
    run_stock_trend_by_realtime_batch,
    run_stock_trend_reset_batch,
)
from app.batches.run_stock_indices import us_run_stock_indices_batch, kr_run_stock_indices_batch, get_stock_indices_data
from app.utils.date_utils import get_session_checker, now_kr, now_us
from app.batches.run_disclosure import (
    renewal_kr_run_disclosure_batch,
    kr_run_disclosure_is_top_story,
    renewal_us_run_disclosure_batch,
    us_run_disclosure_is_top_story,
)
from app.batches.run_kr_stock_minute import collect_kr_stock_minute_data
from app.batches.check_split import check_kr_stock_splits, check_us_stock_splits
from app.batches.check_outliers import check_and_recollect_outliers

from app.utils.date_utils import check_market_status

notifier = SlackNotifier()


def log_task_execution(func):
    """태스크 실행 로깅 데코레이터"""

    @wraps(func)
    def wrapper(*args, **kwargs):
        task_name = func.__name__
        try:
            logging.info(f"Starting task: {task_name}")
            result = func(*args, **kwargs)
            logging.info(f"Successfully completed task: {task_name}")
            return result
        except Exception as e:
            logging.error(f"Error in {task_name}: {str(e)}", exc_info=True)
            raise

    return wrapper


# US Stock Indices task
@CELERY_APP.task(name="us_stock_indices_batch", ignore_result=True)
def us_stock_indices_batch():
    """미국 주가지수 데이터 업데이트"""
    notifier.notify_info("US_stock_indices_batch process started")
    try:
        if check_market_status("US"):
            us_run_stock_indices_batch()
        else:
            notifier.notify_info("US market is not open. US_stock_indices_batch process skipped.")
            logging.info("US market is not open. US_stock_indices_batch process skipped.")
            return

        notifier.notify_success("US_stock_indices_batch process completed")
    except Exception as e:
        notifier.notify_error(f"US_stock_indices_batch process failed: {str(e)}")
        logging.error(f"Error in us_run_stock_indices_batch: {str(e)}")


# KR Stock Indices task
@CELERY_APP.task(name="kr_stock_indices_batch", ignore_result=True)
def kr_stock_indices_batch():
    """한국 주가지수 데이터 업데이트"""
    notifier.notify_info("KR_stock_indices_batch process started")
    try:
        if check_market_status("KR"):
            kr_run_stock_indices_batch()

        else:
            notifier.notify_info("KR market is not open. KR_stock_indices_batch process skipped.")
            logging.info("KR market is not open. KR_stock_indices_batch process skipped.")
            return

        notifier.notify_success("KR_stock_indices_batch process completed")
    except Exception as e:
        notifier.notify_error(f"KR_stock_indices_batch process failed: {str(e)}")
        logging.error(f"Error in kr_run_stock_indices_batch: {str(e)}")


# Stock trend tasks
@CELERY_APP.task(name="stock_trend_1d_us")
@log_task_execution
def stock_trend_1d_us_task():
    """미국 주식 일별 트렌드 업데이트 (장 마감 후)"""
    if check_market_status("US"):
        logging.info("US market is open. US_stock_trend_1d_batch process skipped.")
        return
    notifier.notify_info("US_stock_trend_1d_batch process started")
    try:
        run_stock_trend_by_1d_batch(ctry=TrendingCountry.US)
        notifier.notify_success("US_stock_trend_1d_batch process completed")
    except Exception as e:
        notifier.notify_error(f"US_stock_trend_1d_batch process failed: {str(e)}")
        logging.error(f"Error in run_stock_trend_by_1d_batch: {str(e)}")


@CELERY_APP.task(name="stock_trend_1d_kr")
@log_task_execution
def stock_trend_1d_kr_task():
    """한국 주식 일별 트렌드 업데이트 (장 마감 후)"""
    if check_market_status("KR"):
        logging.info("KR market is open. KR_stock_trend_1d_batch process skipped.")
        return
    notifier.notify_info("KR_stock_trend_1d_batch process started")
    try:
        run_stock_trend_by_1d_batch(ctry=TrendingCountry.KR)
        notifier.notify_success("KR_stock_trend_1d_batch process completed")
    except Exception as e:
        notifier.notify_error(f"KR_stock_trend_1d_batch process failed: {str(e)}")
        logging.error(f"Error in run_stock_trend_by_1d_batch: {str(e)}")


@CELERY_APP.task(name="stock_trend_reset_kr")
@log_task_execution
def stock_trend_reset_kr():
    """한국 주식 일별 트렌드 업데이트"""
    notifier.notify_info("KR_stock_trend_1d_batch process started")
    try:
        run_stock_trend_reset_batch(ctry=TrendingCountry.KR)
        notifier.notify_success("KR_stock_trend_1d_batch process completed")
    except Exception as e:
        notifier.notify_error(f"KR_stock_trend_1d_batch process failed: {str(e)}")
        logging.error(f"Error in run_stock_trend_by_1d_batch: {str(e)}")


@CELERY_APP.task(name="stock_trend_reset_us")
@log_task_execution
def stock_trend_reset_us():
    """미국 주식 일별 트렌드 업데이트"""
    notifier.notify_info("US_stock_trend_1d_batch process started")
    try:
        run_stock_trend_reset_batch(ctry=TrendingCountry.US)
        notifier.notify_success("US_stock_trend_1d_batch process completed")
    except Exception as e:
        notifier.notify_error(f"US_stock_trend_1d_batch process failed: {str(e)}")
        logging.error(f"Error in run_stock_trend_by_1d_batch: {str(e)}")


@CELERY_APP.task(name="stock_trend_realtime_us")
@log_task_execution
def stock_trend_realtime_us_task():
    """미국 주식 실시간 트렌드 업데이트 (장 운영 중)"""
    if not check_market_status("US"):
        logging.info("US market is not open. US_stock_trend_realtime_batch process skipped.")
        return
    notifier.notify_info("US_stock_trend_realtime_batch process started")
    try:
        run_stock_trend_by_realtime_batch(ctry=TrendingCountry.US)
        notifier.notify_success("US_stock_trend_realtime_batch process completed")
    except Exception as e:
        logging.error(f"Error in run_stock_trend_by_realtime_batch: {str(e)}")


@CELERY_APP.task(name="stock_trend_realtime_kr")
@log_task_execution
def stock_trend_realtime_kr_task():
    """한국 주식 실시간 트렌드 업데이트 (장 운영 중)"""
    if not check_market_status("KR"):
        logging.info("KR market is open. KR_stock_trend_realtime_batch process skipped.")
        return
    notifier.notify_info("KR_stock_trend_realtime_batch process started")
    try:
        run_stock_trend_by_realtime_batch(ctry=TrendingCountry.KR)
        notifier.notify_success("KR_stock_trend_realtime_batch process completed")
    except Exception as e:
        notifier.notify_error(f"KR_stock_trend_realtime_batch process failed: {str(e)}")
        logging.error(f"Error in run_stock_trend_by_realtime_batch: {str(e)}")


@CELERY_APP.task(name="stock_trend_tickers")
@log_task_execution
def stock_trend_tickers_task():
    """티커 정보 업데이트 (매일)"""
    run_stock_trend_tickers_batch()


@CELERY_APP.task(name="hello_task", ignore_result=True)
def hello_task():
    """Test task that prints Hello World"""
    current_time = now_kr().strftime("%Y-%m-%d %H:%M:%S")
    message = f"Hello, World! Current time: {current_time}"
    print(message)
    logging.info(message)


@CELERY_APP.task(name="kr_disclosure_batch", ignore_result=True)
def kr_disclosure_batch():
    """한국 공시 배치"""
    notifier.notify_info("KR_disclosure_batch process started")
    try:
        renewal_kr_run_disclosure_batch()
        notifier.notify_success("KR_disclosure_batch process completed")
    except Exception as e:
        notifier.notify_error(f"KR_disclosure_batch process failed: {str(e)}")
        raise


@CELERY_APP.task(name="us_disclosure_batch", ignore_result=True)
def us_disclosure_batch():
    """미국 공시 배치"""
    notifier.notify_info("US_disclosure_batch process started")
    try:
        renewal_us_run_disclosure_batch()
        notifier.notify_success("US_disclosure_batch process completed")
    except Exception as e:
        notifier.notify_error(f"US_disclosure_batch process failed: {str(e)}")
        raise


@CELERY_APP.task(name="kr_news_renewal", ignore_result=True)
def kr_news_renewal():
    """한국 뉴스 업데이트"""
    notifier.notify_info("KR_news_renewal process started")
    try:
        renewal_kr_run_news_batch()
        notifier.notify_success("KR_news_renewal process completed")
    except Exception as e:
        notifier.notify_error(f"KR_news_renewal process failed: {str(e)}")
        raise


@CELERY_APP.task(name="us_news_renewal", ignore_result=True)
def us_news_renewal():
    """미국 뉴스 업데이트"""
    notifier.notify_info("US_news_renewal process started")
    try:
        renewal_us_run_news_batch()
        notifier.notify_success("US_news_renewal process completed")
    except Exception as e:
        notifier.notify_error(f"US_news_renewal process failed: {str(e)}")
        raise


@CELERY_APP.task(name="kr_top_stories", ignore_result=True)
def kr_top_stories():
    """한국 주요 소식 선정"""
    notifier.notify_info("KR_top_stories process started")
    try:
        kr_run_disclosure_is_top_story()
        renewal_kr_run_news_is_top_story()
        notifier.notify_success("KR_top_stories process completed")
    except Exception as e:
        notifier.notify_error(f"KR_top_stories process failed: {str(e)}")
        raise


@CELERY_APP.task(name="us_top_stories", ignore_result=True)
def us_top_stories():
    """미국 주요 소식 선정"""
    notifier.notify_info("US_top_stories process started")
    try:
        us_run_disclosure_is_top_story()
        renewal_us_run_news_is_top_story()
        notifier.notify_success("US_top_stories process completed")
    except Exception as e:
        notifier.notify_error(f"US_top_stories process failed: {str(e)}")
        raise


@CELERY_APP.task(name="memory-status", ignore_result=True)
def memory_status():
    """메모리 상태 확인"""
    notifier.notify_memory_status()


@CELERY_APP.task(name="kr_stock_minute_batch", ignore_result=True)
def kr_stock_minute_batch():
    """한국 주식 분봉 데이터 업데이트"""
    notifier.notify_info("KR_stock_minute_batch process started")
    if check_market_status("KR"):
        failed_count = collect_kr_stock_minute_data()
        if failed_count > 0:
            notifier.notify_error(f"KR_stock_minute_batch process failed. Failed count: {failed_count}")
        else:
            notifier.notify_success("KR_stock_minute_batch process completed")
    else:
        notifier.notify_info("KR market is not open. KR_stock_minute_batch process skipped.")
        return


@CELERY_APP.task(name="kr_stock_minute_batch_last", ignore_result=True)
def kr_stock_minute_batch_last():
    """한국 주식 분봉 데이터 업데이트 (장 마감 전)"""
    notifier.notify_info("KR_stock_minute_batch_last process started")
    try:
        collect_kr_stock_minute_data(last=True)
        notifier.notify_success("KR_stock_minute_batch_last process completed")
    except Exception as e:
        notifier.notify_error(f"KR_stock_minute_batch_last process failed: {str(e)}")
        raise


@CELERY_APP.task(name="process_outliers_kr", ignore_result=True)
def process_outliers_kr():
    """한국 주식 이상치 처리"""
    notifier.notify_info("KR_process_outliers process started")
    try:
        check_kr_stock_splits()
        check_and_recollect_outliers(nation="KR")
        run_stock_trend_by_1d_batch(ctry=TrendingCountry.KR)
        notifier.notify_success("KR_process_outliers process completed")
    except Exception as e:
        notifier.notify_error(f"KR_process_outliers process failed: {str(e)}")
        raise


@CELERY_APP.task(name="process_outliers_us", ignore_result=True)
def process_outliers_us():
    """미국 주식 이상치 처리"""
    notifier.notify_info("US_process_outliers process started")
    try:
        check_us_stock_splits()
        check_and_recollect_outliers(nation="US")
        run_stock_trend_by_1d_batch(ctry=TrendingCountry.US)
        notifier.notify_success("US_process_outliers process completed")
    except Exception as e:
        notifier.notify_error(f"US_process_outliers process failed: {str(e)}")
        raise


@CELERY_APP.task(name="kr_stock_indices_collect", ignore_result=True)
def kr_stock_indices_collect():
    """한국 주가지수 데이터 수집"""
    now_kr_datetime = now_kr()
    now_kr_date = now_kr_datetime.strftime("%Y-%m-%d")
    now_kr_time = now_kr_datetime.strftime("%H:%M:%S")
    if (
        get_session_checker(country="KR", start_date=now_kr_date).is_session(now_kr_date)
        and "09:00:00" <= now_kr_time <= "15:40:00"
    ):
        try:
            notifier.notify_info("KR_stock_indices_collect process started")
            get_stock_indices_data("KOSPI")
            get_stock_indices_data("KOSDAQ")
            notifier.notify_success("KR_stock_indices_collect process completed")
        except Exception as e:
            notifier.notify_error(f"KR_stock_indices_collect process failed: {str(e)}")
            raise
    else:
        logging.info("KR market is not open. KR_stock_indices_collect process skipped.")


@CELERY_APP.task(name="us_stock_indices_collect", ignore_result=True)
def us_stock_indices_collect():
    """미국 주가지수 데이터 수집"""
    now_us_datetime = now_us()
    now_us_date = now_us_datetime.strftime("%Y-%m-%d")
    now_us_time = now_us_datetime.strftime("%H:%M:%S")
    if (
        get_session_checker(country="US", start_date=now_us_date).is_session(now_us_date)
        and "09:30:00" <= now_us_time <= "16:30:00"
    ):
        try:
            notifier.notify_info("US_stock_indices_collect process started")
            get_stock_indices_data("NASDAQ")
            get_stock_indices_data("SP500")
            notifier.notify_success("US_stock_indices_collect process completed")
        except Exception as e:
            notifier.notify_error(f"US_stock_indices_collect process failed: {str(e)}")
            raise
    else:
        logging.info("US market is not open. US_stock_indices_collect process skipped.")
        return


<<<<<<< HEAD
@CELERY_APP.task(name="community_trending_stock_update", ignore_result=True)
def community_trending_stock_update():
    """커뮤니티 인기 종목 업데이트"""
    notifier.notify_info("Community_trending_stock_update process started")
    try:
        update_stock_statistics()
        notifier.notify_success("Community_trending_stock_update process completed")
    except Exception as e:
        notifier.notify_error(f"Community_trending_stock_update process failed: {str(e)}")
        raise


@CELERY_APP.task(name="community_trending_post_update", ignore_result=True)
def community_trending_post_update():
    """커뮤니티 인기 게시글 업데이트"""
    notifier.notify_info("Community_trending_post_update process started")
    try:
        update_post_statistics()
        notifier.notify_success("Community_trending_post_update process completed")
    except Exception as e:
        notifier.notify_error(f"Community_trending_post_update process failed: {str(e)}")
=======
@CELERY_APP.task(name="iscd_stat_cls_code_batch", ignore_result=True)
def iscd_stat_cls_code_batch():
    """한국 주식 상태 코드 업데이트"""
    try:
        notifier.notify_info("iscd_stat_cls_code_batch process started")
        iscd_stat_cls_code_batch()
        notifier.notify_success("iscd_stat_cls_code_batch process completed")
    except Exception as e:
        notifier.notify_error(f"iscd_stat_cls_code_batch process failed: {str(e)}")
        raise


@CELERY_APP.task(name="check_warned_stock_us", ignore_result=True)
def check_warned_stock_us():
    """미국 주식 경고 처리"""
    try:
        notifier.notify_info("check_warned_stock_us process started")
        check_warned_stock_us()
        notifier.notify_success("check_warned_stock_us process completed")
    except Exception as e:
        notifier.notify_error(f"check_warned_stock_us process failed: {str(e)}")
>>>>>>> 2eb0107f
        raise


# Worker 시작점
if __name__ == "__main__":
    CONCURRENCY = getattr(settings, "CELERY_CONCURRENCY", 7)
    CELERY_APP.worker_main(
        argv=[
            "worker",
            "--beat",
            f"--loglevel={settings.CELERY_LOGLEVEL}",
            "-n",
            "worker@%h",
            f"--concurrency={CONCURRENCY}",
            "--max-tasks-per-child=1000",
        ]
    )<|MERGE_RESOLUTION|>--- conflicted
+++ resolved
@@ -378,7 +378,30 @@
         return
 
 
-<<<<<<< HEAD
+@CELERY_APP.task(name="iscd_stat_cls_code_batch", ignore_result=True)
+def iscd_stat_cls_code_batch():
+    """한국 주식 상태 코드 업데이트"""
+    try:
+        notifier.notify_info("iscd_stat_cls_code_batch process started")
+        iscd_stat_cls_code_batch()
+        notifier.notify_success("iscd_stat_cls_code_batch process completed")
+    except Exception as e:
+        notifier.notify_error(f"iscd_stat_cls_code_batch process failed: {str(e)}")
+        raise
+
+
+@CELERY_APP.task(name="check_warned_stock_us", ignore_result=True)
+def check_warned_stock_us():
+    """미국 주식 경고 처리"""
+    try:
+        notifier.notify_info("check_warned_stock_us process started")
+        check_warned_stock_us()
+        notifier.notify_success("check_warned_stock_us process completed")
+    except Exception as e:
+        notifier.notify_error(f"check_warned_stock_us process failed: {str(e)}")
+        raise
+
+
 @CELERY_APP.task(name="community_trending_stock_update", ignore_result=True)
 def community_trending_stock_update():
     """커뮤니티 인기 종목 업데이트"""
@@ -400,29 +423,6 @@
         notifier.notify_success("Community_trending_post_update process completed")
     except Exception as e:
         notifier.notify_error(f"Community_trending_post_update process failed: {str(e)}")
-=======
-@CELERY_APP.task(name="iscd_stat_cls_code_batch", ignore_result=True)
-def iscd_stat_cls_code_batch():
-    """한국 주식 상태 코드 업데이트"""
-    try:
-        notifier.notify_info("iscd_stat_cls_code_batch process started")
-        iscd_stat_cls_code_batch()
-        notifier.notify_success("iscd_stat_cls_code_batch process completed")
-    except Exception as e:
-        notifier.notify_error(f"iscd_stat_cls_code_batch process failed: {str(e)}")
-        raise
-
-
-@CELERY_APP.task(name="check_warned_stock_us", ignore_result=True)
-def check_warned_stock_us():
-    """미국 주식 경고 처리"""
-    try:
-        notifier.notify_info("check_warned_stock_us process started")
-        check_warned_stock_us()
-        notifier.notify_success("check_warned_stock_us process completed")
-    except Exception as e:
-        notifier.notify_error(f"check_warned_stock_us process failed: {str(e)}")
->>>>>>> 2eb0107f
         raise
 
 
