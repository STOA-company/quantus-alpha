import logging
from functools import wraps

from app.batches.run_community import update_post_statistics, update_stock_statistics
from app.batches.run_news import (
    renewal_kr_run_news_batch,
    renewal_us_run_news_batch,
    renewal_kr_run_news_is_top_story,
    renewal_us_run_news_is_top_story,
)
from app.common.celery_config import CELERY_APP
from app.core.config import settings
from app.core.extra.SlackNotifier import SlackNotifier
from app.modules.common.enum import TrendingCountry
from app.batches.run_stock_trend import (
    run_stock_trend_by_1d_batch,
    run_stock_trend_tickers_batch,
    run_stock_trend_by_realtime_batch,
    run_stock_trend_reset_batch,
)
from app.batches.run_stock_indices import us_run_stock_indices_batch, kr_run_stock_indices_batch, get_stock_indices_data
from app.utils.date_utils import get_session_checker, now_kr, now_us
from app.batches.run_disclosure import (
    renewal_kr_run_disclosure_batch,
    kr_run_disclosure_is_top_story,
    renewal_us_run_disclosure_batch,
    us_run_disclosure_is_top_story,
)
from app.batches.run_kr_stock_minute import collect_kr_stock_minute_data
from app.batches.check_split import check_kr_stock_splits, check_us_stock_splits
from app.batches.check_outliers import check_and_recollect_outliers
from app.batches.check_stock_status import check_warned_stock_us_batch

from app.utils.date_utils import check_market_status

notifier = SlackNotifier()
logger = logging.getLogger(__name__)


def log_task_execution(func):
    """태스크 실행 로깅 데코레이터"""

    @wraps(func)
    def wrapper(*args, **kwargs):
        task_name = func.__name__
        try:
            logger.info(f"Starting task: {task_name}")
            result = func(*args, **kwargs)
            logger.info(f"Successfully completed task: {task_name}")
            return result
        except Exception as e:
            logger.error(f"Error in {task_name}: {str(e)}", exc_info=True)
            raise

    return wrapper


# US Stock Indices task
@CELERY_APP.task(name="us_stock_indices_batch", ignore_result=True)
def us_stock_indices_batch():
    """미국 주가지수 데이터 업데이트"""
    notifier.notify_info("US_stock_indices_batch process started")
    try:
        if check_market_status("US"):
            us_run_stock_indices_batch()
        else:
            notifier.notify_info("US market is not open. US_stock_indices_batch process skipped.")
            logger.info("US market is not open. US_stock_indices_batch process skipped.")
            return

        notifier.notify_success("US_stock_indices_batch process completed")
    except Exception as e:
        notifier.notify_error(f"US_stock_indices_batch process failed: {str(e)}")
        logger.error(f"Error in us_run_stock_indices_batch: {str(e)}")


# KR Stock Indices task
@CELERY_APP.task(name="kr_stock_indices_batch", ignore_result=True)
def kr_stock_indices_batch():
    """한국 주가지수 데이터 업데이트"""

    try:
        if check_market_status("KR"):
            notifier.notify_info("KR_stock_indices_batch process started")
            kr_run_stock_indices_batch()

        else:
            notifier.notify_info("KR market is not open. KR_stock_indices_batch process skipped.")
            logger.info("KR market is not open. KR_stock_indices_batch process skipped.")
            return

        notifier.notify_success("KR_stock_indices_batch process completed")
    except Exception as e:
        notifier.notify_error(f"KR_stock_indices_batch process failed: {str(e)}")
        logger.error(f"Error in kr_run_stock_indices_batch: {str(e)}")


# Stock trend tasks
@CELERY_APP.task(name="stock_trend_1d_us")
@log_task_execution
def stock_trend_1d_us_task():
    """미국 주식 일별 트렌드 업데이트 (장 마감 후)"""
    if check_market_status("US"):
        logger.info("US market is open. US_stock_trend_1d_batch process skipped.")
        return
    notifier.notify_info("US_stock_trend_1d_batch process started")
    try:
        run_stock_trend_by_1d_batch(ctry=TrendingCountry.US)
        notifier.notify_success("US_stock_trend_1d_batch process completed")
    except Exception as e:
        notifier.notify_error(f"US_stock_trend_1d_batch process failed: {str(e)}")
        logger.error(f"Error in run_stock_trend_by_1d_batch: {str(e)}")


@CELERY_APP.task(name="stock_trend_1d_kr")
@log_task_execution
def stock_trend_1d_kr_task():
    """한국 주식 일별 트렌드 업데이트 (장 마감 후)"""
    if check_market_status("KR"):
        logger.info("KR market is open. KR_stock_trend_1d_batch process skipped.")
        return
    notifier.notify_info("KR_stock_trend_1d_batch process started")
    try:
        run_stock_trend_by_1d_batch(ctry=TrendingCountry.KR)
        notifier.notify_success("KR_stock_trend_1d_batch process completed")
    except Exception as e:
        notifier.notify_error(f"KR_stock_trend_1d_batch process failed: {str(e)}")
        logger.error(f"Error in run_stock_trend_by_1d_batch: {str(e)}")


@CELERY_APP.task(name="stock_trend_reset_kr")
@log_task_execution
def stock_trend_reset_kr():
    """한국 주식 일별 트렌드 업데이트"""
    notifier.notify_info("KR_stock_trend_1d_batch process started")
    try:
        run_stock_trend_reset_batch(ctry=TrendingCountry.KR)
        notifier.notify_success("KR_stock_trend_1d_batch process completed")
    except Exception as e:
        notifier.notify_error(f"KR_stock_trend_1d_batch process failed: {str(e)}")
        logger.error(f"Error in run_stock_trend_by_1d_batch: {str(e)}")


@CELERY_APP.task(name="stock_trend_reset_us")
@log_task_execution
def stock_trend_reset_us():
    """미국 주식 일별 트렌드 업데이트"""
    notifier.notify_info("US_stock_trend_1d_batch process started")
    try:
        run_stock_trend_reset_batch(ctry=TrendingCountry.US)
        notifier.notify_success("US_stock_trend_1d_batch process completed")
    except Exception as e:
        notifier.notify_error(f"US_stock_trend_1d_batch process failed: {str(e)}")
        logger.error(f"Error in run_stock_trend_by_1d_batch: {str(e)}")


@CELERY_APP.task(name="stock_trend_realtime_us")
@log_task_execution
def stock_trend_realtime_us_task():
    """미국 주식 실시간 트렌드 업데이트 (장 운영 중)"""
    if not check_market_status("US"):
        logger.info("US market is not open. US_stock_trend_realtime_batch process skipped.")
        return
    notifier.notify_info("US_stock_trend_realtime_batch process started")
    try:
        run_stock_trend_by_realtime_batch(ctry=TrendingCountry.US)
        notifier.notify_success("US_stock_trend_realtime_batch process completed")
    except Exception as e:
        logger.error(f"Error in run_stock_trend_by_realtime_batch: {str(e)}")


@CELERY_APP.task(name="stock_trend_realtime_kr")
@log_task_execution
def stock_trend_realtime_kr_task():
    """한국 주식 실시간 트렌드 업데이트 (장 운영 중)"""
    if not check_market_status("KR"):
        logger.info("KR market is open. KR_stock_trend_realtime_batch process skipped.")
        return
    notifier.notify_info("KR_stock_trend_realtime_batch process started")
    try:
        run_stock_trend_by_realtime_batch(ctry=TrendingCountry.KR)
        notifier.notify_success("KR_stock_trend_realtime_batch process completed")
    except Exception as e:
        notifier.notify_error(f"KR_stock_trend_realtime_batch process failed: {str(e)}")
        logger.error(f"Error in run_stock_trend_by_realtime_batch: {str(e)}")


@CELERY_APP.task(name="stock_trend_tickers")
@log_task_execution
def stock_trend_tickers_task():
    """티커 정보 업데이트 (매일)"""
    run_stock_trend_tickers_batch()


@CELERY_APP.task(name="hello_task", ignore_result=True)
def hello_task():
    """Test task that prints Hello World"""
    current_time = now_kr().strftime("%Y-%m-%d %H:%M:%S")
    message = f"Hello, World! Current time: {current_time}"
    print(message)
    logger.info(message)


@CELERY_APP.task(name="kr_disclosure_batch", ignore_result=True)
def kr_disclosure_batch():
    """한국 공시 배치"""
    notifier.notify_info("KR_disclosure_batch process started")
    try:
        renewal_kr_run_disclosure_batch()
        notifier.notify_success("KR_disclosure_batch process completed")
    except Exception as e:
        notifier.notify_error(f"KR_disclosure_batch process failed: {str(e)}", "고경민")
        raise


@CELERY_APP.task(name="us_disclosure_batch", ignore_result=True)
def us_disclosure_batch():
    """미국 공시 배치"""
    notifier.notify_info("US_disclosure_batch process started")
    try:
        renewal_us_run_disclosure_batch()
        notifier.notify_success("US_disclosure_batch process completed")
    except Exception as e:
        notifier.notify_error(f"US_disclosure_batch process failed: {str(e)}", "고경민")
        raise


@CELERY_APP.task(name="kr_news_renewal", ignore_result=True)
def kr_news_renewal():
    """한국 뉴스 업데이트"""
    notifier.notify_info("KR_news_renewal process started")
    try:
        renewal_kr_run_news_batch()
        notifier.notify_success("KR_news_renewal process completed")
    except Exception as e:
        notifier.notify_error(f"KR_news_renewal process failed: {str(e)}", "고경민")
        raise


@CELERY_APP.task(name="us_news_renewal", ignore_result=True)
def us_news_renewal():
    """미국 뉴스 업데이트"""
    notifier.notify_info("US_news_renewal process started")
    try:
        renewal_us_run_news_batch()
        notifier.notify_success("US_news_renewal process completed")
    except Exception as e:
        notifier.notify_error(f"US_news_renewal process failed: {str(e)}", "고경민")
        raise


@CELERY_APP.task(name="kr_top_stories", ignore_result=True)
def kr_top_stories():
    """한국 주요 소식 선정"""
    notifier.notify_info("KR_top_stories process started")

    has_error = False

    try:
        kr_run_disclosure_is_top_story()
    except Exception as e:
        has_error = True
        error_msg = f"KR disclosure top story failed: {str(e)}"
        notifier.notify_error(error_msg, "고경민")
        logging.error(error_msg)

    try:
        renewal_kr_run_news_is_top_story()
    except Exception as e:
        has_error = True
        error_msg = f"KR news top story failed: {str(e)}"
        notifier.notify_error(error_msg, "고경민")
        logging.error(error_msg)

    if not has_error:
        notifier.notify_success("KR_top_stories process completed")


@CELERY_APP.task(name="us_top_stories", ignore_result=True)
def us_top_stories():
    """미국 주요 소식 선정"""
    notifier.notify_info("US_top_stories process started")
    has_error = False

    try:
        us_run_disclosure_is_top_story()
    except Exception as e:
        has_error = True
        error_msg = f"US disclosure top story failed: {str(e)}"
        notifier.notify_error(error_msg, "고경민")
        logging.error(error_msg)

    try:
        renewal_us_run_news_is_top_story()
    except Exception as e:
        has_error = True
        error_msg = f"US news top story failed: {str(e)}"
        notifier.notify_error(error_msg, "고경민")
        logging.error(error_msg)

    if not has_error:
        notifier.notify_success("US_top_stories process completed")


@CELERY_APP.task(name="memory-status", ignore_result=True)
def memory_status():
    """메모리 상태 확인"""
    notifier.notify_memory_status()


@CELERY_APP.task(name="kr_stock_minute_batch", ignore_result=True)
def kr_stock_minute_batch():
    """한국 주식 분봉 데이터 업데이트"""
    notifier.notify_info("KR_stock_minute_batch process started")
    if check_market_status("KR"):
        failed_count = collect_kr_stock_minute_data()
        if failed_count > 0:
            notifier.notify_error(f"KR_stock_minute_batch process failed. Failed count: {failed_count}")
        else:
            notifier.notify_success("KR_stock_minute_batch process completed")
    else:
        notifier.notify_info("KR market is not open. KR_stock_minute_batch process skipped.")
        return


@CELERY_APP.task(name="kr_stock_minute_batch_last", ignore_result=True)
def kr_stock_minute_batch_last():
    """한국 주식 분봉 데이터 업데이트 (장 마감 전)"""
    notifier.notify_info("KR_stock_minute_batch_last process started")
    try:
        collect_kr_stock_minute_data(last=True)
        notifier.notify_success("KR_stock_minute_batch_last process completed")
    except Exception as e:
        notifier.notify_error(f"KR_stock_minute_batch_last process failed: {str(e)}")
        raise


@CELERY_APP.task(name="process_outliers_kr", ignore_result=True)
def process_outliers_kr():
    """한국 주식 이상치 처리"""
    notifier.notify_info("KR_process_outliers process started")
    try:
        check_kr_stock_splits()
        check_and_recollect_outliers(nation="KR")
        run_stock_trend_by_1d_batch(ctry=TrendingCountry.KR)
        notifier.notify_success("KR_process_outliers process completed")
    except Exception as e:
        notifier.notify_error(f"KR_process_outliers process failed: {str(e)}")
        raise


@CELERY_APP.task(name="process_outliers_us", ignore_result=True)
def process_outliers_us():
    """미국 주식 이상치 처리"""
    notifier.notify_info("US_process_outliers process started")
    try:
        check_us_stock_splits()
        check_and_recollect_outliers(nation="US")
        run_stock_trend_by_1d_batch(ctry=TrendingCountry.US)
        notifier.notify_success("US_process_outliers process completed")
    except Exception as e:
        notifier.notify_error(f"US_process_outliers process failed: {str(e)}")
        raise


@CELERY_APP.task(name="kr_stock_indices_collect", ignore_result=True)
def kr_stock_indices_collect():
    """한국 주가지수 데이터 수집"""
    now_kr_datetime = now_kr()
    now_kr_date = now_kr_datetime.strftime("%Y-%m-%d")
    now_kr_time = now_kr_datetime.strftime("%H:%M:%S")
    if (
        get_session_checker(country="KR", start_date=now_kr_date).is_session(now_kr_date)
        and "09:00:00" <= now_kr_time <= "15:40:00"
    ):
        try:
            notifier.notify_info("KR_stock_indices_collect process started")
            get_stock_indices_data("KOSPI")
            get_stock_indices_data("KOSDAQ")
            notifier.notify_success("KR_stock_indices_collect process completed")
        except Exception as e:
            notifier.notify_error(f"KR_stock_indices_collect process failed: {str(e)}", "고경민")
            raise
    else:
        logger.info("KR market is not open. KR_stock_indices_collect process skipped.")


@CELERY_APP.task(name="us_stock_indices_collect", ignore_result=True)
def us_stock_indices_collect():
    """미국 주가지수 데이터 수집"""
    now_us_datetime = now_us()
    now_us_date = now_us_datetime.strftime("%Y-%m-%d")
    now_us_time = now_us_datetime.strftime("%H:%M:%S")
    if (
        get_session_checker(country="US", start_date=now_us_date).is_session(now_us_date)
        and "09:30:00" <= now_us_time <= "16:30:00"
    ):
        try:
            notifier.notify_info("US_stock_indices_collect process started")
            get_stock_indices_data("NASDAQ")
            get_stock_indices_data("SP500")
            notifier.notify_success("US_stock_indices_collect process completed")
        except Exception as e:
            notifier.notify_error(f"US_stock_indices_collect process failed: {str(e)}", "고경민")
            raise
    else:
        logger.info("US market is not open. US_stock_indices_collect process skipped.")
        return


@CELERY_APP.task(name="iscd_stat_cls_code_batch", ignore_result=True)
def iscd_stat_cls_code_batch():
    """한국 주식 상태 코드 업데이트"""
    try:
        notifier.notify_info("iscd_stat_cls_code_batch process started")
        iscd_stat_cls_code_batch()
        notifier.notify_success("iscd_stat_cls_code_batch process completed")
    except Exception as e:
        notifier.notify_error(f"iscd_stat_cls_code_batch process failed: {str(e)}")
        raise


@CELERY_APP.task(name="check_warned_stock_us", ignore_result=True)
def check_warned_stock_us():
    """미국 주식 경고 처리"""
    try:
        notifier.notify_info("check_warned_stock_us process started")
<<<<<<< HEAD
        # check_warned_stock_us() # 재귀 발생
=======
        check_warned_stock_us_batch()
>>>>>>> 0974834b
        notifier.notify_success("check_warned_stock_us process completed")
    except Exception as e:
        notifier.notify_error(f"check_warned_stock_us process failed: {str(e)}")
        raise


@CELERY_APP.task(name="community_trending_stock_update", ignore_result=True)
def community_trending_stock_update():
    """커뮤니티 인기 종목 업데이트"""
    notifier.notify_info("Community_trending_stock_update process started")
    try:
        update_stock_statistics()
        notifier.notify_success("Community_trending_stock_update process completed")
    except Exception as e:
        notifier.notify_error(f"Community_trending_stock_update process failed: {str(e)}", "고경민")
        raise


@CELERY_APP.task(name="community_trending_post_update", ignore_result=True)
def community_trending_post_update():
    """커뮤니티 인기 게시글 업데이트"""
    notifier.notify_info("Community_trending_post_update process started")
    try:
        update_post_statistics()
        notifier.notify_success("Community_trending_post_update process completed")
    except Exception as e:
        notifier.notify_error(f"Community_trending_post_update process failed: {str(e)}", "고경민")
<<<<<<< HEAD
=======
        raise


@CELERY_APP.task(name="reset_daily_leaderboard", ignore_result=True)
def reset_daily_leaderboard():
    """일일 리더보드 초기화"""
    notifier.notify_info("Reset_daily_leaderboard process started")
    try:
        from app.core.redis import redis_client

        redis_client.delete("daily_search_leaderboard")
        notifier.notify_success("Reset_daily_leaderboard process completed")
    except Exception as e:
        notifier.notify_error(f"Reset_daily_leaderboard process failed: {str(e)}")
>>>>>>> 0974834b
        raise


# Worker 시작점
if __name__ == "__main__":
    CONCURRENCY = getattr(settings, "CELERY_CONCURRENCY", 7)
    CELERY_APP.worker_main(
        argv=[
            "worker",
            "--beat",
            f"--loglevel={settings.CELERY_LOGLEVEL}",
            "-n",
            "worker@%h",
            f"--concurrency={CONCURRENCY}",
            "--max-tasks-per-child=1000",
        ]
    )<|MERGE_RESOLUTION|>--- conflicted
+++ resolved
@@ -425,11 +425,7 @@
     """미국 주식 경고 처리"""
     try:
         notifier.notify_info("check_warned_stock_us process started")
-<<<<<<< HEAD
-        # check_warned_stock_us() # 재귀 발생
-=======
         check_warned_stock_us_batch()
->>>>>>> 0974834b
         notifier.notify_success("check_warned_stock_us process completed")
     except Exception as e:
         notifier.notify_error(f"check_warned_stock_us process failed: {str(e)}")
@@ -457,8 +453,6 @@
         notifier.notify_success("Community_trending_post_update process completed")
     except Exception as e:
         notifier.notify_error(f"Community_trending_post_update process failed: {str(e)}", "고경민")
-<<<<<<< HEAD
-=======
         raise
 
 
@@ -473,7 +467,6 @@
         notifier.notify_success("Reset_daily_leaderboard process completed")
     except Exception as e:
         notifier.notify_error(f"Reset_daily_leaderboard process failed: {str(e)}")
->>>>>>> 0974834b
         raise
 
 
