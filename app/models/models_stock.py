--- conflicted
+++ resolved
@@ -43,11 +43,8 @@
 
     is_activate = Column(Boolean, default=True, comment="사용 가능 여부")
     is_pub = Column(Boolean, default=True, comment="is_publishable, 수집 가능 여부")
-<<<<<<< HEAD
-=======
 
     type = Column(Enum(*[e.value for e in StockType], name="stock_type"), nullable=True, comment="종목 유형")
->>>>>>> 933e4dec
 
 
 class StockFactor(Base):
