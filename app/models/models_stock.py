from pydantic import model_validator
from sqlalchemy.ext.hybrid import hybrid_property
<<<<<<< HEAD
from sqlalchemy import Column, Date, Float, Integer, String, Boolean, DateTime
=======
from sqlalchemy import Column, Date, DateTime, Float, Integer, String, Boolean
>>>>>>> ef040731

from app.models.models_base import Base


class StockInformation(Base):
    __tablename__ = "stock_information"

    # Required Columns
    ticker = Column(String(20), primary_key=True, nullable=False, comment="종목 티커")
    logo_image = Column(String(255), nullable=True, comment="로고 이미지 URL")
    kr_name = Column(String(100), nullable=True, comment="한글 종목명")
    en_name = Column(String(100), nullable=True, comment="영문 종목명")
    ctry = Column(String(20), nullable=True, comment="국가")
    market = Column(String(100), nullable=True, comment="거래소")

    # Index membership flags
    is_kospi_100 = Column(Boolean, default=True, comment="코스피 100 편입 여부")
    is_kospi_150 = Column(Boolean, default=True, comment="코스피 150 편입 여부")
    is_kospi_200 = Column(Boolean, default=True, comment="코스피 200 편입 여부")
    is_kosdaq_150 = Column(Boolean, default=True, comment="코스닥 150 편입 여부")
    is_krx_300 = Column(Boolean, default=True, comment="KRX 300 편입 여부")
    is_snp_500 = Column(Boolean, default=True, comment="S&P 500 편입 여부")
    is_nasdaq_100 = Column(Boolean, default=True, comment="나스닥 100 편입 여부")

    # GICS Sector information (nullable)
    sector_1 = Column(String(100), nullable=True, comment="GICS Level 1 (11개 섹터)")
    sector_2 = Column(String(100), nullable=True, comment="GICS Level 2 (25개 섹터)")
    sector_3 = Column(String(100), nullable=True, comment="GICS Level 3 (74개 섹터)")
    sector_4 = Column(String(100), nullable=True, comment="GICS Level 4 (163개 섹터)")

    # Additional company information (nullable)
    homepage_url = Column(String(255), nullable=True, comment="회사 홈페이지 URL")
    ceo = Column(String(100), nullable=True, comment="대표이사")
    establishment_date = Column(Date, nullable=True, comment="설립일")
    listing_date = Column(Date, nullable=True, comment="상장일")


class StockFactor(Base):
    __tablename__ = "stock_factor"

    # Primary Key
    ticker = Column(String(20), primary_key=True, nullable=False, comment="종목 코드")

    # Market Data
    market_cap = Column(Float, nullable=True, comment="시가총액")
    shared_outstanding = Column(Integer, nullable=True, comment="상장주식수")
    last_close = Column(Float, nullable=True, comment="전일 종가")
    week_52_high = Column(Float, nullable=True, comment="52주 최고가")
    week_52_low = Column(Float, nullable=True, comment="52주 최저가")

    # Financial Ratios
    per = Column(Float, nullable=True, comment="주가수익비율(PER)")
    pbr = Column(Float, nullable=True, comment="주가순자산비율(PBR)")
    roe = Column(Float, nullable=True, comment="자기자본이익률(ROE)")

    # Status Indicators
    finance_status = Column(Integer, nullable=True, comment="재무현황 (1: 좋음, 2: 보통, 3: 나쁨)")
    stock_trend = Column(Integer, nullable=True, comment="주식 추세")
    market_condition = Column(Integer, nullable=True, comment="시장 상황")
    industry_condition = Column(Integer, nullable=True, comment="업종 상황")

    # Validations
    @model_validator(mode="after")
    def validate_52_week_range(self) -> "StockFactor":
        if self.week_52_low > self.week_52_high:
            raise ValueError("52주 최저가는 52주 최고가보다 작아야 합니다")
        return self

    @hybrid_property
    def is_near_52_week_high(self) -> bool:
        """52주 최고가 대비 10% 이내인지 확인"""
        return self.last_close >= self.week_52_high * 0.9

    @hybrid_property
    def is_near_52_week_low(self) -> bool:
        """52주 최저가 대비 10% 이내인지 확인"""
        return self.last_close <= self.week_52_low * 1.1

    @hybrid_property
    def market_cap_billions(self) -> float:
        """시가총액을 10억 단위로 변환"""
        return self.market_cap / 1_000_000_000


<<<<<<< HEAD
=======
class StockPrice(Base):
    __tablename__ = "stock_price"

    ticker = Column(String(20), primary_key=True, nullable=False, comment="종목 코드")
    market = Column(String(10), nullable=False, index=True, comment="시장 구분")

    kr_name = Column(String(100), nullable=True, comment="한글 종목명")
    en_name = Column(String(100), nullable=True, comment="영문 종목명")

    execution_time = Column(DateTime, nullable=False, comment="종목 체결 시간")  # STCK_CNTG_HOUR : 종목 체결 시간
    current_price = Column(Float, nullable=False, comment="종목 현재 가격")  # STCK_PRPR : 종목 현재 가격

    # OHLCV 데이터
    open = Column(Float, nullable=False, comment="시가")
    high = Column(Float, nullable=False, comment="고가")
    low = Column(Float, nullable=False, comment="저가")
    close = Column(Float, nullable=False, comment="종가")
    volume = Column(Integer, nullable=False, comment="거래량")

    # 전일 대비
    change_sign = Column(Integer, nullable=True, comment="전일 대비 등락 부호")  # PRDY_VRSS_SIGN : 전일 대비 등락 부호
    price_change = Column(Float, nullable=True, comment="전일 대비")  # PRDY_VRSS : 전일 대비
    change_rate = Column(Float, nullable=True, comment="등락률")  # PRDY_CTRT : 등락률

    volume_change = Column(Float, nullable=True, comment="거래대금")  # 거래대금

    # Validations
    @model_validator(mode="after")
    def validate_price_range(self) -> "StockPrice":
        """가격 범위 검증"""
        if not (self.low <= self.open <= self.high and self.low <= self.close <= self.high):
            raise ValueError("가격 범위가 올바르지 않습니다")
        return self


>>>>>>> ef040731
class StockTrend(Base):
    __tablename__ = "stock_trend"

    ticker = Column(String(20), primary_key=True, nullable=False, comment="종목 코드")
<<<<<<< HEAD
    last_updated = Column(DateTime, nullable=False, index=True, comment="마지막 업데이트 시간")
    ko_name = Column(String(100), nullable=True, comment="종목 한글명")
    en_name = Column(String(100), nullable=True, comment="종목 영문명")
    market = Column(String(10), nullable=False, index=True, comment="시장 구분")

    # 현재가
    current_price = Column(Float, nullable=False, comment="현재가")
    prev_close = Column(Float, nullable=False, comment="전일종가")

    # 등락률
    change_rt = Column(Float, nullable=True, comment="실시간 등락률")
=======
    last_updated = Column(DateTime, nullable=True, index=True, comment="마지막 업데이트 시간")
    ko_name = Column(String(100), nullable=True, comment="종목 한글명")
    en_name = Column(String(100), nullable=True, comment="종목 영문명")
    market = Column(String(10), nullable=True, index=True, comment="시장 구분")

    # 현재가
    current_price = Column(Float, nullable=True, comment="현재가")
    prev_close = Column(Float, nullable=True, comment="전일종가")
    change_sign = Column(
        Integer, nullable=True, comment="전일 대비 등락 부호"
    )  # 1 : 상한, 2 : 상승, 3 : 보합, 4 : 하락, 5 : 하한

    # 등락률
    change_1m = Column(Float, nullable=True, comment="실시간 등락률")
>>>>>>> ef040731
    change_1d = Column(Float, nullable=True, comment="1일 등락률")
    change_1w = Column(Float, nullable=True, comment="1주 등락률")
    change_1mo = Column(Float, nullable=True, comment="1개월 등락률")
    change_6mo = Column(Float, nullable=True, comment="6개월 등락률")
    change_1y = Column(Float, nullable=True, comment="1년 등락률")

    # 거래량
<<<<<<< HEAD
    volume_rt = Column(Float, nullable=True, comment="1분 거래량 비율")
=======
    volume_1m = Column(Float, nullable=True, comment="1분 거래량 비율")
>>>>>>> ef040731
    volume_1d = Column(Float, nullable=True, comment="1일 거래량 비율")
    volume_1w = Column(Float, nullable=True, comment="1주 거래량 비율")
    volume_1mo = Column(Float, nullable=True, comment="1개월 거래량 비율")
    volume_6mo = Column(Float, nullable=True, comment="6개월 거래량 비율")
    volume_1y = Column(Float, nullable=True, comment="1년 거래량 비율")

    # 거래대금
<<<<<<< HEAD
    # TODO: amount 로 변경 예정
    amount_rt = Column(Float, nullable=True, comment="1분 거래대금")
    amount_1d = Column(Float, nullable=True, comment="1일 거래대금")
    amount_1w = Column(Float, nullable=True, comment="1주 거래대금")
    amount_1mo = Column(Float, nullable=True, comment="1개월 거래대금")
    amount_6mo = Column(Float, nullable=True, comment="6개월 거래대금")
    amount_1y = Column(Float, nullable=True, comment="1년 거래대금")
=======
    volume_change_1m = Column(Float, nullable=True, comment="1분 거래대금")
    volume_change_1d = Column(Float, nullable=True, comment="1일 거래대금")
    volume_change_1w = Column(Float, nullable=True, comment="1주 거래대금")
    volume_change_1mo = Column(Float, nullable=True, comment="1개월 거래대금")
    volume_change_6mo = Column(Float, nullable=True, comment="6개월 거래대금")
    volume_change_1y = Column(Float, nullable=True, comment="1년 거래대금")
>>>>>>> ef040731
<|MERGE_RESOLUTION|>--- conflicted
+++ resolved
@@ -1,10 +1,6 @@
 from pydantic import model_validator
 from sqlalchemy.ext.hybrid import hybrid_property
-<<<<<<< HEAD
-from sqlalchemy import Column, Date, Float, Integer, String, Boolean, DateTime
-=======
 from sqlalchemy import Column, Date, DateTime, Float, Integer, String, Boolean
->>>>>>> ef040731
 
 from app.models.models_base import Base
 
@@ -89,8 +85,6 @@
         return self.market_cap / 1_000_000_000
 
 
-<<<<<<< HEAD
-=======
 class StockPrice(Base):
     __tablename__ = "stock_price"
 
@@ -126,24 +120,10 @@
         return self
 
 
->>>>>>> ef040731
 class StockTrend(Base):
     __tablename__ = "stock_trend"
 
     ticker = Column(String(20), primary_key=True, nullable=False, comment="종목 코드")
-<<<<<<< HEAD
-    last_updated = Column(DateTime, nullable=False, index=True, comment="마지막 업데이트 시간")
-    ko_name = Column(String(100), nullable=True, comment="종목 한글명")
-    en_name = Column(String(100), nullable=True, comment="종목 영문명")
-    market = Column(String(10), nullable=False, index=True, comment="시장 구분")
-
-    # 현재가
-    current_price = Column(Float, nullable=False, comment="현재가")
-    prev_close = Column(Float, nullable=False, comment="전일종가")
-
-    # 등락률
-    change_rt = Column(Float, nullable=True, comment="실시간 등락률")
-=======
     last_updated = Column(DateTime, nullable=True, index=True, comment="마지막 업데이트 시간")
     ko_name = Column(String(100), nullable=True, comment="종목 한글명")
     en_name = Column(String(100), nullable=True, comment="종목 영문명")
@@ -158,7 +138,6 @@
 
     # 등락률
     change_1m = Column(Float, nullable=True, comment="실시간 등락률")
->>>>>>> ef040731
     change_1d = Column(Float, nullable=True, comment="1일 등락률")
     change_1w = Column(Float, nullable=True, comment="1주 등락률")
     change_1mo = Column(Float, nullable=True, comment="1개월 등락률")
@@ -166,11 +145,7 @@
     change_1y = Column(Float, nullable=True, comment="1년 등락률")
 
     # 거래량
-<<<<<<< HEAD
-    volume_rt = Column(Float, nullable=True, comment="1분 거래량 비율")
-=======
     volume_1m = Column(Float, nullable=True, comment="1분 거래량 비율")
->>>>>>> ef040731
     volume_1d = Column(Float, nullable=True, comment="1일 거래량 비율")
     volume_1w = Column(Float, nullable=True, comment="1주 거래량 비율")
     volume_1mo = Column(Float, nullable=True, comment="1개월 거래량 비율")
@@ -178,19 +153,9 @@
     volume_1y = Column(Float, nullable=True, comment="1년 거래량 비율")
 
     # 거래대금
-<<<<<<< HEAD
-    # TODO: amount 로 변경 예정
-    amount_rt = Column(Float, nullable=True, comment="1분 거래대금")
-    amount_1d = Column(Float, nullable=True, comment="1일 거래대금")
-    amount_1w = Column(Float, nullable=True, comment="1주 거래대금")
-    amount_1mo = Column(Float, nullable=True, comment="1개월 거래대금")
-    amount_6mo = Column(Float, nullable=True, comment="6개월 거래대금")
-    amount_1y = Column(Float, nullable=True, comment="1년 거래대금")
-=======
     volume_change_1m = Column(Float, nullable=True, comment="1분 거래대금")
     volume_change_1d = Column(Float, nullable=True, comment="1일 거래대금")
     volume_change_1w = Column(Float, nullable=True, comment="1주 거래대금")
     volume_change_1mo = Column(Float, nullable=True, comment="1개월 거래대금")
     volume_change_6mo = Column(Float, nullable=True, comment="6개월 거래대금")
-    volume_change_1y = Column(Float, nullable=True, comment="1년 거래대금")
->>>>>>> ef040731
+    volume_change_1y = Column(Float, nullable=True, comment="1년 거래대금")