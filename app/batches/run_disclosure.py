from datetime import timedelta
import pandas as pd
from app.database.crud import database
from app.utils.date_utils import get_business_days, now_kr
from sqlalchemy import text


def us_run_disclosure_batch(date: str = None):
    if date:
        check_date = pd.to_datetime(date, format="%Y%m%d").date()
    else:
        check_date = now_kr(is_date=True)

    check_date_str = check_date.strftime("%Y-%m-%d")

    # Raw SQL 쿼리 작성
    query = text("""
    SELECT
        d.form_type, d.ticker, d.filing_date, d.url,
        a.ai_summary as en_summary, a.impact_reason as en_impact_reason, a.key_points as en_key_points, a.market_impact as en_market_impact,
        t.ai_summary as kr_summary, t.impact_reason as kr_impact_reason, t.key_points as kr_key_points
    FROM usa_disclosure d
    LEFT JOIN usa_disclosure_analysis a ON d.filing_id = a.filing_id
    LEFT JOIN usa_disclosure_analysis_translation t ON d.filing_id = t.filing_id
    WHERE d.ai_processed = TRUE
    AND DATE(d.processed_at) = :check_date
    AND t.lang = 'ko-KR'
    """)

    # _execute 메서드로 쿼리 실행
    result = database._execute(query, {"check_date": check_date_str})

    # 결과를 DataFrame으로 변환
    df_disclosure = pd.DataFrame(
        result.fetchall(),
        columns=[
            "form_type",
            "ticker",
            "filing_date",
            "url",
            "en_summary",
            "en_impact_reason",
            "en_key_points",
            "en_market_impact",
            "kr_summary",
            "kr_impact_reason",
            "kr_key_points",
        ],
    )
    ticker_list = df_disclosure["ticker"].unique().tolist()
    filing_dates = df_disclosure["filing_date"].dt.date.unique()

    if len(filing_dates) == 0:
        return 0

    # 영업일 목록 조회
    max_date = max(filing_dates)
    min_date = min(filing_dates)

    business_days = get_business_days(country="US", start_date=min_date - timedelta(days=7), end_date=max_date)
    business_days = sorted(business_days)
    # business_days의 모든 요소를 date 타입으로 변환
    business_days = [bd.date() if isinstance(bd, pd.Timestamp) else bd for bd in business_days]

    # 각 날짜의 가격 데이터 매핑 생성
    price_dates = {}
    current_time = now_kr(is_date=False)
    today_str = current_time.strftime("%Y-%m-%d")

    for filing_date in filing_dates:
        filing_date_str = filing_date.strftime("%Y-%m-%d")
        print(f"Processing filing_date: {filing_date_str}")  # 디버깅용 출력

        if filing_date_str == today_str:
            price_dates[filing_date] = business_days[-2].strftime("%Y-%m-%d")
        else:
            # 해당 날짜가 영업일인지 확인
            if filing_date in business_days:
                print(f"{filing_date_str} is a business day")  # 디버깅용 출력
                price_dates[filing_date] = filing_date_str
            else:
                print(f"{filing_date_str} is not a business day")  # 디버깅용 출력
                # 해당 날짜 이전의 가장 최근 영업일 찾기
                found_previous_day = False
                for bd in reversed(business_days):
                    if bd < filing_date:
                        price_dates[filing_date] = bd.strftime("%Y-%m-%d")
                        print(f"Found previous business day: {bd}")  # 디버깅용 출력
                        found_previous_day = True
                        break

                if not found_previous_day:
                    print(f"No previous business day found for {filing_date_str}")  # 디버깅용 출력

    # 종목 이름 데이터 조회
    df_stock = pd.DataFrame(
        database._select(
            table="stock_us_tickers",
            columns=["ticker", "korean_name", "english_name"],
            **dict(ticker__in=ticker_list),
        )
    )

    df_merge = pd.merge(df_disclosure, df_stock, on="ticker", how="left")

    # 모든 가격 데이터 조회
    unique_price_dates = list(set(price_dates.values()))
    df_price = pd.DataFrame(
        database._select(
            table="stock_us_1d",
            columns=["Ticker", "Date", "Open", "High", "Low", "Close", "Volume"],
            **dict(Date__in=unique_price_dates, Ticker__in=ticker_list),
        )
    )

    # price_dates 매핑을 사용하여 가격 데이터 병합
    df_merge["price_date"] = df_merge["filing_date"].dt.date.map(lambda x: price_dates.get(x))

    # Date 컬럼을 문자열로 변환
    df_price["Date"] = df_price["Date"].dt.strftime("%Y-%m-%d")

    # 가격 데이터 병합
    df_merge = pd.merge(df_merge, df_price, left_on=["ticker", "price_date"], right_on=["Ticker", "Date"], how="left")

    # 필수 컬럼 추가
    df_merge["ctry"] = "US"
    df_merge["that_time_price"] = df_merge["Close"]
    df_merge["is_top_story"] = False
    df_merge["is_exist"] = df_merge["ticker"].isin(df_price["Ticker"].unique().tolist())

    # insert할 레코드 생성
    disclosure_records = []
    for _, row in df_merge.iterrows():
        disclosure_record = {
            "ticker": row["ticker"],
            "ko_name": row["korean_name"],
            "en_name": row["english_name"],
            "ctry": row["ctry"],
            "date": row["filing_date"],
            "title": None,
            "url": row["url"],
            "summary": row["kr_summary"],
            "impact_reason": row["kr_impact_reason"],
            "key_points": row["kr_key_points"],
            "en_summary": row["en_summary"],
            "en_impact_reason": row["en_impact_reason"],
            "en_key_points": row["en_key_points"],
            "emotion": row["en_market_impact"],
            "form_type": row["form_type"],
            "category_type": None,
            "extra_info": None,
            "that_time_price": row["that_time_price"],
            "is_top_story": False,
            "is_exist": row["is_exist"],
        }
        disclosure_records.append(disclosure_record)

    # disclosure_records = pd.DataFrame(disclosure_records)
    # disclosure_records.to_csv("33333us_disclosure_records.csv", index=False)

    # DB에 데이터 입력
    if disclosure_records:
        try:
            database._insert(table="disclosure_information", sets=disclosure_records)
            return len(disclosure_records)
        except Exception as e:
            raise e

    return len(disclosure_records)


def renewal_us_run_disclosure_batch(batch_min: int = 15, date: str = None):
    run_batch_min = batch_min

    if date:
        check_date = pd.to_datetime(date, format="%Y%m%d%H%M%S").date()
    else:
        check_date = now_kr(is_date=True)

    check_date_str = check_date.strftime("%Y-%m-%d")
    start_datetime = check_date - timedelta(days=run_batch_min)  # noqa
    end_datetime = check_date  # noqa

    # Raw SQL 쿼리 작성
    query = text("""
    SELECT
        a.filing_id, a.ai_summary as en_summary, a.market_impact as en_market_impact, a.impact_reason as en_impact_reason, a.key_points as en_key_points,
        d.form_type, d.ticker, d.url, d.processed_at as filing_date,
        t.ai_summary as kr_summary, t.impact_reason as kr_impact_reason, t.key_points as kr_key_points
    FROM usa_disclosure_analysis_translation t
    LEFT JOIN usa_disclosure d ON t.filing_id = d.filing_id
    LEFT JOIN usa_disclosure_analysis a ON t.filing_id = a.filing_id
    WHERE DATE(t.created_at) = :check_date
    AND t.lang = 'ko-KR'
    """)
<<<<<<< HEAD
    # query = text("""
    # SELECT
    #     d.form_type, d.ticker, d.filing_date, d.url,
    #     a.ai_summary as en_summary, a.impact_reason as en_impact_reason, a.key_points as en_key_points, a.market_impact as en_market_impact,
    #     t.ai_summary as kr_summary, t.impact_reason as kr_impact_reason, t.key_points as kr_key_points
    # FROM usa_disclosure d
    # LEFT JOIN usa_disclosure_analysis a ON d.filing_id = a.filing_id
    # LEFT JOIN usa_disclosure_analysis_translation t ON d.filing_id = t.filing_id
    # WHERE d.ai_processed = TRUE
    # AND DATE(d.processed_at) >= :start_datetime
    # AND DATE(d.processed_at) < :end_datetime
    # AND t.lang = 'ko-KR'
    # """)
=======
>>>>>>> c42a190a

    # _execute 메서드로 쿼리 실행
    result = database._execute(query, {"check_date": check_date_str})

    # 결과를 DataFrame으로 변환
    df_disclosure = pd.DataFrame(
        result.fetchall(),
        columns=[
            "filing_id",
            "en_summary",
            "en_market_impact",
            "en_impact_reason",
            "en_key_points",
            "form_type",
            "ticker",
            "url",
            "filing_date",
            "kr_summary",
            "kr_impact_reason",
            "kr_key_points",
        ],
    )
<<<<<<< HEAD
=======
    print(f"########df_disclosure: {df_disclosure}")
>>>>>>> c42a190a
    ticker_list = df_disclosure["ticker"].unique().tolist()
    filing_dates = df_disclosure["filing_date"].dt.date.unique()

    if len(filing_dates) == 0:
        return 0

    # 영업일 목록 조회
    max_date = max(filing_dates)
    min_date = min(filing_dates)

    business_days = get_business_days(country="US", start_date=min_date - timedelta(days=7), end_date=max_date)
    business_days = sorted(business_days)
<<<<<<< HEAD
=======
    exclude_dates = ["2025-01-03"]
    business_days = [bd for bd in business_days if bd.strftime("%Y-%m-%d") not in exclude_dates]
>>>>>>> c42a190a
    # business_days의 모든 요소를 date 타입으로 변환
    business_days = [bd.date() if isinstance(bd, pd.Timestamp) else bd for bd in business_days]

    # 각 날짜의 가격 데이터 매핑 생성
<<<<<<< HEAD
    price_dates = {}
    current_time = now_kr(is_date=False)
    today_str = current_time.strftime("%Y-%m-%d")

    for filing_date in filing_dates:
        filing_date_str = filing_date.strftime("%Y-%m-%d")

        if filing_date_str == today_str:
            price_dates[filing_date] = business_days[-2].strftime("%Y-%m-%d")
        else:
            # 해당 날짜가 영업일인지 확인
            if filing_date in business_days:
                price_dates[filing_date] = filing_date_str
            else:
                # 해당 날짜 이전의 가장 최근 영업일 찾기
                found_previous_day = False
                for bd in reversed(business_days):
                    if bd < filing_date:
                        price_dates[filing_date] = bd.strftime("%Y-%m-%d")
                        found_previous_day = True
                        break

                if not found_previous_day:
                    print(f"No previous business day found for {filing_date_str}")  # 디버깅용 출력

    # 종목 이름 데이터 조회
    df_stock = pd.DataFrame(
        database._select(
            table="stock_us_tickers",
            columns=["ticker", "korean_name", "english_name"],
            **dict(ticker__in=ticker_list),
        )
    )

    df_merge = pd.merge(df_disclosure, df_stock, on="ticker", how="left")

    # 모든 가격 데이터 조회
    unique_price_dates = list(set(price_dates.values()))
    df_price = pd.DataFrame(
        database._select(
            table="stock_us_1d",
            columns=["Ticker", "Date", "Open", "High", "Low", "Close", "Volume"],
=======
    price_date_mapping = {}
    current_time = now_kr(is_date=False)
    today_str = current_time.strftime("%Y-%m-%d")

    for disclosure_date in pd.to_datetime(filing_dates):
        disclosure_date = disclosure_date.date()  # date 객체로 변환
        disclosure_date_str = disclosure_date.strftime("%Y-%m-%d")

        if disclosure_date_str == today_str:
            price_date_mapping[disclosure_date] = business_days[-2].strftime("%Y-%m-%d")
        else:
            if disclosure_date in business_days:
                price_date_mapping[disclosure_date] = disclosure_date_str
            else:
                for bd in reversed(business_days):
                    if bd < disclosure_date:
                        price_date_mapping[disclosure_date] = bd.strftime("%Y-%m-%d")
                        break

    # 종목 이름 데이터 조회
    df_stock_data = pd.DataFrame(
        database._select(
            table="stock_information",
            columns=["ticker", "kr_name", "en_name"],
            **dict(ticker__in=ticker_list),
        )
    )
    existing_tickers = df_stock_data["ticker"].unique().tolist()

    df_merge = pd.merge(df_disclosure, df_stock_data, on="ticker", how="left")

    # 모든 가격 데이터 조회
    unique_price_dates = list(set(price_date_mapping.values()))
    df_price = pd.DataFrame(
        database._select(
            table="stock_us_1d",
            columns=["Ticker", "Date", "Close"],
>>>>>>> c42a190a
            **dict(Date__in=unique_price_dates, Ticker__in=ticker_list),
        )
    )

    # price_dates 매핑을 사용하여 가격 데이터 병합
<<<<<<< HEAD
    df_merge["price_date"] = df_merge["filing_date"].dt.date.map(lambda x: price_dates.get(x))
=======
    df_merge["price_date"] = df_merge["filing_date"].dt.date.map(lambda x: price_date_mapping.get(x))
>>>>>>> c42a190a

    # Date 컬럼을 문자열로 변환
    df_price["Date"] = df_price["Date"].dt.strftime("%Y-%m-%d")

    # 가격 데이터 병합
    df_merge = pd.merge(df_merge, df_price, left_on=["ticker", "price_date"], right_on=["Ticker", "Date"], how="left")
<<<<<<< HEAD
=======
    # print(f'########df_merge: {df_merge[["ticker", "price_date", "Date", "Close"]]}')
    # print(f'filing_dates: {filing_dates}')
    # print(f'business_days: {business_days}')
    # print(f'price_date_mapping: {price_date_mapping}')

    # return 0
>>>>>>> c42a190a

    # 필수 컬럼 추가
    df_merge["ctry"] = "US"
    df_merge["that_time_price"] = df_merge["Close"]
    df_merge["is_top_story"] = False
<<<<<<< HEAD
    df_merge["is_exist"] = df_merge["ticker"].isin(df_price["Ticker"].unique().tolist())
=======
    df_merge["is_exist"] = df_merge["ticker"].isin(existing_tickers)
>>>>>>> c42a190a

    # insert할 레코드 생성
    disclosure_records = []
    for _, row in df_merge.iterrows():
        disclosure_record = {
            "filing_id": row["filing_id"],
            "ticker": row["ticker"],
<<<<<<< HEAD
            "ko_name": row["korean_name"],
            "en_name": row["english_name"],
=======
            "ko_name": row["kr_name"],
            "en_name": row["en_name"],
>>>>>>> c42a190a
            "ctry": row["ctry"],
            "date": row["filing_date"],
            "title": None,
            "url": row["url"],
            "summary": row["kr_summary"],
            "impact_reason": row["kr_impact_reason"],
            "key_points": row["kr_key_points"],
            "en_summary": row["en_summary"],
            "en_impact_reason": row["en_impact_reason"],
            "en_key_points": row["en_key_points"],
            "emotion": row["en_market_impact"],
            "form_type": row["form_type"],
            "category_type": None,
            "extra_info": None,
            "that_time_price": row["that_time_price"],
            "is_top_story": False,
            "is_exist": row["is_exist"],
        }
        disclosure_records.append(disclosure_record)

    # disclosure_records = pd.DataFrame(disclosure_records)
<<<<<<< HEAD
    # disclosure_records.to_csv("33333us_disclosure_records.csv", index=False)
    # print(f'disclosure_records######1: {len(disclosure_records)}')
    # print(disclosure_records[disclosure_records['filing_id']]['filing_id'].tolist())
    # return 0

    def batch_insert(records, batch_size=1000):
        """레코드를 배치 크기로 나누어 삽입하는 함수"""

        # NaN 값을 None으로 변환하는 함수
        def replace_nan(record):
            return {k: (None if pd.isna(v) else v) for k, v in record.items()}

        for i in range(0, len(records), batch_size):
            batch = records[i : i + batch_size]
            # NaN 값을 None으로 변환
            cleaned_batch = [replace_nan(record) for record in batch]

            print(f"배치 처리 중: {i+1}~{min(i+batch_size, len(records))} / {len(records)}")
            try:
                database._insert(table="disclosure_information", sets=cleaned_batch)
                print(f"배치 {i//batch_size + 1} 성공적으로 입력됨")
            except Exception as e:
                print(f"배치 {i//batch_size + 1} 처리 중 오류 발생: {str(e)}")
                raise

    # 데이터베이스 입력
    if disclosure_records:
        print(f"총 입력할 레코드 수: {len(disclosure_records)}")
        print("첫 번째 레코드 샘플:")
        print(disclosure_records[0])
=======
    # disclosure_records.to_csv("D:/kyungmin/mementoai/alpha-finder/check_data/disclosure/33333us_disclosure_records.csv", index=False)
    # return 0

    def batch_insert(records, batch_size=500):
        """
        레코드를 배치 크기로 나누어 삽입하는 함수
        중복된 filing_id는 skip
        """

        def replace_nan(records_batch):
            return [{k: (None if pd.isna(v) else v) for k, v in record.items()} for record in records_batch]

        # 기존 filing_id 조회 (chunk 단위로)
        chunk_size = 5000
        existing_filing_ids = set()
        offset = 0
        while True:
            chunk = pd.DataFrame(
                database._select(
                    table="disclosure_information",
                    columns=["filing_id"],
                    limit=chunk_size,
                    offset=offset,
                    **dict(ctry="US"),
                )
            )
            if chunk.empty:
                break
            existing_filing_ids.update(chunk["filing_id"].dropna())
            offset += chunk_size

        total = len(records)
        processed = 0
        skipped = 0

        # 배치 단위로 처리
        for i in range(0, total, batch_size):
            batch_records = records[i : i + batch_size]
            batch_df = pd.DataFrame(batch_records)

            # 중복 체크 (filing_id 기준)
            unique_batch = batch_df[~batch_df["filing_id"].isin(existing_filing_ids)]

            if not unique_batch.empty:
                cleaned_batch = replace_nan(unique_batch.to_dict("records"))
                try:
                    database._insert(table="disclosure_information", sets=cleaned_batch)
                    processed += len(cleaned_batch)
                    existing_filing_ids.update(unique_batch["filing_id"])
                except Exception as e:
                    print(f"배치 처리 중 오류: {str(e)}")
                    raise

            skipped += len(batch_records) - len(unique_batch)
            print(f"진행률: {i+len(batch_records)}/{total} (처리: {processed}, 스킵: {skipped})")

    # DB에 데이터 입력
    if disclosure_records:
        print(f"총 입력할 레코드 수: {len(disclosure_records)}")
>>>>>>> c42a190a

        try:
            batch_insert(disclosure_records)
            print("모든 데이터 입력 완료")
<<<<<<< HEAD
            return len(disclosure_records)
=======
>>>>>>> c42a190a
        except Exception as e:
            print(f"데이터베이스 입력 중 오류 발생: {str(e)}")
            raise

    return len(disclosure_records)


def kr_run_disclosure_batch(date: str = None):
    if date:
        check_date = pd.to_datetime(date, format="%Y%m%d").date()
    else:
        check_date = now_kr(is_date=True)

    check_date_str = check_date.strftime("%Y-%m-%d")
    from_datetime = "2024-12-30 08:10:00"

    # Raw SQL 쿼리 작성
    query = text("""
    SELECT
        d.form_type, d.ticker, d.company_name as ko_name, d.processed_at as filing_date, d.url, d.category_type, d.extra_info,
        a.ai_summary as en_summary, a.impact_reason as en_impact_reason, a.key_points as en_key_points, a.market_impact as en_market_impact,
        t.ai_summary as kr_summary, t.impact_reason as kr_impact_reason, t.key_points as kr_key_points
    FROM kor_disclosure d
    LEFT JOIN kor_disclosure_analysis a ON d.filing_id = a.filing_id
    LEFT JOIN kor_disclosure_analysis_translation t ON d.filing_id = t.filing_id
    WHERE d.ai_processed = TRUE
    AND DATE(d.processed_at) = :check_date
    AND d.processed_at >= :from_datetime
    AND t.lang = 'ko-KR'
    """)

    # _execute 메서드로 쿼리 실행
    result = database._execute(query, {"check_date": check_date_str, "from_datetime": from_datetime})

    # 결과를 DataFrame으로 변환
    df_disclosure = pd.DataFrame(
        result.fetchall(),
        columns=[
            "form_type",
            "ticker",
            "ko_name",
            "filing_date",
            "url",
            "category_type",
            "extra_info",
            "en_summary",
            "en_impact_reason",
            "en_key_points",
            "en_market_impact",
            "kr_summary",
            "kr_impact_reason",
            "kr_key_points",
        ],
    )
    ticker_list = df_disclosure["ticker"].unique().tolist()
    ticker_list = ["A" + ticker for ticker in ticker_list]
    filing_dates = df_disclosure["filing_date"].dt.date.unique()

    if len(filing_dates) == 0:
        return 0

    # 영업일 목록 조회
    max_date = max(filing_dates)
    min_date = min(filing_dates)

    business_days = get_business_days(country="KR", start_date=min_date - timedelta(days=7), end_date=max_date)
    business_days = sorted(business_days)
    # business_days의 모든 요소를 date 타입으로 변환
    business_days = [bd.date() if isinstance(bd, pd.Timestamp) else bd for bd in business_days]

    # 각 날짜의 가격 데이터 매핑 생성
    price_dates = {}
    current_time = now_kr(is_date=False)
    today_str = current_time.strftime("%Y-%m-%d")

    for filing_date in filing_dates:
        filing_date_str = filing_date.strftime("%Y-%m-%d")

        if filing_date_str == today_str:
            price_dates[filing_date] = business_days[-2].strftime("%Y-%m-%d")
        else:
            # 해당 날짜가 영업일인지 확인
            if filing_date in business_days:
                price_dates[filing_date] = filing_date_str
            else:
                # 해당 날짜 이전의 가장 최근 영업일 찾기
                found_previous_day = False  # noqa
                for bd in reversed(business_days):
                    if bd < filing_date:
                        price_dates[filing_date] = bd.strftime("%Y-%m-%d")
                        found_previous_day = True  # noqa
                        break

    # 모든 가격 데이터 조회
    unique_price_dates = list(set(price_dates.values()))
    df_price = pd.DataFrame(
        database._select(
            table="stock_kr_1d",
            columns=["Ticker", "Date", "Open", "High", "Low", "Close", "Volume"],
            **dict(Date__in=unique_price_dates, Ticker__in=ticker_list),
        )
    )

    # price_dates 매핑을 사용하여 가격 데이터 병합
    df_merge = df_disclosure.copy()
    df_merge["price_date"] = df_merge["filing_date"].dt.date.map(lambda x: price_dates.get(x))

    # Date 컬럼을 문자열로 변환
    df_price["Date"] = df_price["Date"].dt.strftime("%Y-%m-%d")
    df_price["Ticker"] = df_price["Ticker"].str.replace("A", "")

    # 가격 데이터 병합
    df_merge = pd.merge(df_merge, df_price, left_on=["ticker", "price_date"], right_on=["Ticker", "Date"], how="left")

    # 필수 컬럼 추가
    df_merge["ctry"] = "KR"
    df_merge["that_time_price"] = df_merge["Close"]
    df_merge["that_time_change"] = (df_merge["Close"] - df_merge["Open"]) / df_merge["Open"]
    df_merge["volume_change"] = (
        (df_merge["Open"] + df_merge["High"] + df_merge["Low"] + df_merge["Close"]) / 4
    ) * df_merge["Volume"]
    df_merge["is_top_story"] = False
    df_merge["is_exist"] = df_merge["ticker"].isin(df_price["Ticker"].unique().tolist())

    # insert할 레코드 생성
    disclosure_records = []
    for _, row in df_merge.iterrows():
        disclosure_record = {
            "ticker": "A" + row["ticker"],
<<<<<<< HEAD
            "ko_name": row["ko_name"],
            "en_name": None,
            "ctry": row["ctry"],
            "date": row["filing_date"],
            "title": None,
            "url": row["url"],
            "summary": row["kr_summary"],
            "impact_reason": row["kr_impact_reason"],
            "key_points": row["kr_key_points"],
            "en_summary": row["en_summary"],
            "en_impact_reason": row["en_impact_reason"],
            "en_key_points": row["en_key_points"],
            "emotion": row["en_market_impact"],
            "form_type": row["form_type"],
            "category_type": row["category_type"],
            "extra_info": row["extra_info"],
            "that_time_price": row["that_time_price"],
            "is_top_story": False,
            "is_exist": row["is_exist"],
        }
        disclosure_records.append(disclosure_record)

    # disclosure_records = pd.DataFrame(disclosure_records)
    # disclosure_records.to_csv("44444kr_disclosure_records.csv", index=False)

    def batch_insert(records, batch_size=1000):
        """레코드를 배치 크기로 나누어 삽입하는 함수"""

        # NaN 값을 None으로 변환하는 함수
        def replace_nan(record):
            return {k: (None if pd.isna(v) else v) for k, v in record.items()}

        for i in range(0, len(records), batch_size):
            batch = records[i : i + batch_size]
            # NaN 값을 None으로 변환
            cleaned_batch = [replace_nan(record) for record in batch]

            print(f"배치 처리 중: {i+1}~{min(i+batch_size, len(records))} / {len(records)}")
            try:
                database._insert(table="disclosure_information", sets=cleaned_batch)
                print(f"배치 {i//batch_size + 1} 성공적으로 입력됨")
            except Exception as e:
                print(f"배치 {i//batch_size + 1} 처리 중 오류 발생: {str(e)}")
                raise

    # 기존의 데이터베이스 입력 부분을 아래와 같이 수정
    if disclosure_records:
        print(f"총 입력할 레코드 수: {len(disclosure_records)}")
        print("첫 번째 레코드 샘플:")
        print(disclosure_records[0])

        try:
            batch_insert(disclosure_records)
            print("모든 데이터 입력 완료")
            return len(disclosure_records)
        except Exception as e:
            print(f"데이터베이스 입력 중 오류 발생: {str(e)}")
            raise

    return len(disclosure_records)


def renewal_kr_run_disclosure_batch(batch_min: int = 15, date: str = None):  # TODO :: 12월 30일 스킵하는 것 지우기!!!
    run_batch_min = batch_min  # 15분 단위로 배치 실행

    if date:
        check_date = pd.to_datetime(date, format="%Y%m%d%H%M%S")
    else:
        check_date = now_kr(is_date=False)

    check_date_str = check_date.strftime("%Y-%m-%d")
    start_datetime = check_date - timedelta(minutes=run_batch_min)  # noqa
    end_datetime = check_date  # noqa

    # Raw SQL 쿼리 작성
    # query = text("""
    # SELECT
    #     a.filing_id, a.ai_summary as en_summary, a.market_impact as en_market_impact, a.impact_reason as en_impact_reason, a.key_points as en_key_points,
    #     d.company_name as ko_name, d.form_type, d.category_type, d.extra_info, d.ticker, d.url, d.processed_at as filing_date,
    #     t.ai_summary as kr_summary, t.impact_reason as kr_impact_reason, t.key_points as kr_key_points
    # FROM kor_disclosure_analysis_translation t
    # LEFT JOIN kor_disclosure d ON t.filing_id = d.filing_id
    # LEFT JOIN kor_disclosure_analysis a ON t.filing_id = a.filing_id
    # WHERE DATE(t.created_at) = :check_date
    # AND t.created_at >= :start_datetime
    # AND t.created_at < :end_datetime
    # AND t.lang = 'ko-KR'
    # """)
    query = text("""
    SELECT
        a.filing_id, a.ai_summary as en_summary, a.market_impact as en_market_impact, a.impact_reason as en_impact_reason, a.key_points as en_key_points,
        d.company_name as ko_name, d.form_type, d.category_type, d.extra_info, d.ticker, d.url, d.processed_at as filing_date,
        t.ai_summary as kr_summary, t.impact_reason as kr_impact_reason, t.key_points as kr_key_points
    FROM kor_disclosure_analysis_translation t
    LEFT JOIN kor_disclosure d ON t.filing_id = d.filing_id
    LEFT JOIN kor_disclosure_analysis a ON t.filing_id = a.filing_id
    WHERE DATE(t.created_at) = :check_date
    """)

    # _execute 메서드로 쿼리 실행
    # result = database._execute(query, {"check_date": check_date_str, "start_datetime": start_datetime, "end_datetime": end_datetime})
    result = database._execute(query, {"check_date": check_date_str})
    # 결과를 DataFrame으로 변환
    df_disclosure = pd.DataFrame(
        result.fetchall(),
        columns=[
            "filing_id",
            "en_summary",
            "en_market_impact",
            "en_impact_reason",
            "en_key_points",
            "ko_name",
            "form_type",
            "category_type",
            "extra_info",
            "ticker",
            "url",
            "filing_date",
            "kr_summary",
            "kr_impact_reason",
            "kr_key_points",
        ],
    )
    ticker_list = df_disclosure["ticker"].unique().tolist()
    ticker_list = ["A" + ticker for ticker in ticker_list]
    filing_dates = df_disclosure["filing_date"].dt.date.unique()

    if len(filing_dates) == 0:
        return 0

    # 영업일 목록 조회
    max_date = max(filing_dates)
    min_date = min(filing_dates)

    business_days = get_business_days(country="KR", start_date=min_date - timedelta(days=7), end_date=max_date)
    business_days = sorted(business_days)
    # business_days의 모든 요소를 date 타입으로 변환
    business_days = [bd.date() if isinstance(bd, pd.Timestamp) else bd for bd in business_days]
    business_days = [bd for bd in business_days if bd.strftime("%Y-%m-%d") != "2024-12-30"]

    # 각 날짜의 가격 데이터 매핑 생성
    price_dates = {}
    current_time = now_kr(is_date=False)
    today_str = current_time.strftime("%Y-%m-%d")

    for filing_date in filing_dates:
        filing_date_str = filing_date.strftime("%Y-%m-%d")

        if filing_date_str == today_str:
            price_dates[filing_date] = business_days[-2].strftime("%Y-%m-%d")
        else:
            # 해당 날짜가 영업일인지 확인
            if filing_date in business_days:
                price_dates[filing_date] = filing_date_str
            else:
                # 해당 날짜 이전의 가장 최근 영업일 찾기
                found_previous_day = False  # noqa
                for bd in reversed(business_days):
                    if bd < filing_date:
                        price_dates[filing_date] = bd.strftime("%Y-%m-%d")
                        found_previous_day = True  # noqa
                        break

    # 모든 가격 데이터 조회
    unique_price_dates = list(set(price_dates.values()))
    df_price = pd.DataFrame(
        database._select(
            table="stock_kr_1d",
            columns=["Ticker", "Date", "Close"],
            **dict(Date__in=unique_price_dates, Ticker__in=ticker_list),
        )
    )

    # price_dates 매핑을 사용하여 가격 데이터 병합
    df_merge = df_disclosure.copy()
    df_merge["price_date"] = df_merge["filing_date"].dt.date.map(lambda x: price_dates.get(x))

    # Date 컬럼을 문자열로 변환
    df_price["Date"] = df_price["Date"].dt.strftime("%Y-%m-%d")
    df_price["Ticker"] = df_price["Ticker"].str.replace("A", "")

    # 가격 데이터 병합
    df_merge = pd.merge(df_merge, df_price, left_on=["ticker", "price_date"], right_on=["Ticker", "Date"], how="left")

    # 필수 컬럼 추가
    df_merge["ctry"] = "KR"
    df_merge["that_time_price"] = df_merge["Close"]
    df_merge["is_top_story"] = False
    df_merge["is_exist"] = df_merge["ticker"].isin(df_price["Ticker"].unique().tolist())

    # insert할 레코드 생성
    disclosure_records = []
    for _, row in df_merge.iterrows():
        disclosure_record = {
            "filing_id": row["filing_id"],
            "ticker": "A" + row["ticker"],
=======
>>>>>>> c42a190a
            "ko_name": row["ko_name"],
            "en_name": None,
            "ctry": row["ctry"],
            "date": row["filing_date"],
            "title": None,
            "url": row["url"],
            "summary": row["kr_summary"],
            "impact_reason": row["kr_impact_reason"],
            "key_points": row["kr_key_points"],
            "en_summary": row["en_summary"],
            "en_impact_reason": row["en_impact_reason"],
            "en_key_points": row["en_key_points"],
            "emotion": row["en_market_impact"],
            "form_type": row["form_type"],
            "category_type": row["category_type"],
            "extra_info": row["extra_info"],
            "that_time_price": row["that_time_price"],
            "is_top_story": False,
            "is_exist": row["is_exist"],
        }
        disclosure_records.append(disclosure_record)

    # disclosure_records = pd.DataFrame(disclosure_records)
    # disclosure_records.to_csv("44444kr_disclosure_records.csv", index=False)
    # print(f'disclosure_records######1: {len(disclosure_records)}')
    # return len(disclosure_records)

    def batch_insert(records, batch_size=1000):
        """레코드를 배치 크기로 나누어 삽입하는 함수"""

        # NaN 값을 None으로 변환하는 함수
        def replace_nan(record):
            return {k: (None if pd.isna(v) else v) for k, v in record.items()}

        for i in range(0, len(records), batch_size):
            batch = records[i : i + batch_size]
            # NaN 값을 None으로 변환
            cleaned_batch = [replace_nan(record) for record in batch]

            print(f"배치 처리 중: {i+1}~{min(i+batch_size, len(records))} / {len(records)}")
            try:
                database._insert(table="disclosure_information", sets=cleaned_batch)
                print(f"배치 {i//batch_size + 1} 성공적으로 입력됨")
            except Exception as e:
                print(f"배치 {i//batch_size + 1} 처리 중 오류 발생: {str(e)}")
                raise

    # 기존의 데이터베이스 입력 부분을 아래와 같이 수정
    if disclosure_records:
        print(f"총 입력할 레코드 수: {len(disclosure_records)}")
        print("첫 번째 레코드 샘플:")
        print(disclosure_records[0])

        try:
            batch_insert(disclosure_records)
            print("모든 데이터 입력 완료")
            return len(disclosure_records)
        except Exception as e:
            print(f"데이터베이스 입력 중 오류 발생: {str(e)}")
            raise

    return len(disclosure_records)


<<<<<<< HEAD
=======
def renewal_kr_run_disclosure_batch(batch_min: int = 15, date: str = None):  # TODO :: 12월 30일 스킵하는 것 지우기!!!
    run_batch_min = batch_min  # 15분 단위로 배치 실행

    if date:
        check_date = pd.to_datetime(date, format="%Y%m%d%H%M%S")
    else:
        check_date = now_kr(is_date=False)

    check_date_str = check_date.strftime("%Y-%m-%d")
    start_datetime = check_date - timedelta(minutes=run_batch_min)  # noqa
    end_datetime = check_date  # noqa

    # Raw SQL 쿼리 작성
    query = text("""
    SELECT
        a.filing_id, a.ai_summary as en_summary, a.market_impact as en_market_impact, a.impact_reason as en_impact_reason, a.key_points as en_key_points,
        d.company_name as ko_name, d.form_type, d.category_type, d.extra_info, d.ticker, d.url, d.processed_at as filing_date,
        t.ai_summary as kr_summary, t.impact_reason as kr_impact_reason, t.key_points as kr_key_points
    FROM kor_disclosure_analysis_translation t
    LEFT JOIN kor_disclosure d ON t.filing_id = d.filing_id
    LEFT JOIN kor_disclosure_analysis a ON t.filing_id = a.filing_id
    WHERE DATE(t.created_at) = :check_date
    """)

    # _execute 메서드로 쿼리 실행
    # result = database._execute(query, {"check_date": check_date_str, "start_datetime": start_datetime, "end_datetime": end_datetime})
    result = database._execute(query, {"check_date": check_date_str})
    # 결과를 DataFrame으로 변환
    df_disclosure = pd.DataFrame(
        result.fetchall(),
        columns=[
            "filing_id",
            "en_summary",
            "en_market_impact",
            "en_impact_reason",
            "en_key_points",
            "ko_name",
            "form_type",
            "category_type",
            "extra_info",
            "ticker",
            "url",
            "filing_date",
            "kr_summary",
            "kr_impact_reason",
            "kr_key_points",
        ],
    )
    ticker_list = df_disclosure["ticker"].unique().tolist()
    ticker_list = ["A" + ticker for ticker in ticker_list]
    filing_dates = df_disclosure["filing_date"].dt.date.unique()

    if len(filing_dates) == 0:
        return 0

    # 영업일 목록 조회
    max_date = max(filing_dates)
    min_date = min(filing_dates)

    business_days = get_business_days(country="KR", start_date=min_date - timedelta(days=7), end_date=max_date)
    business_days = sorted(business_days)
    # business_days의 모든 요소를 date 타입으로 변환
    business_days = [bd.date() if isinstance(bd, pd.Timestamp) else bd for bd in business_days]
    exclude_dates = ["2024-12-30", "2025-01-03"]
    business_days = [bd for bd in business_days if bd.strftime("%Y-%m-%d") not in exclude_dates]

    # 각 날짜의 가격 데이터 매핑 생성
    price_dates = {}
    current_time = now_kr(is_date=False)
    today_str = current_time.strftime("%Y-%m-%d")

    for filing_date in filing_dates:
        filing_date_str = filing_date.strftime("%Y-%m-%d")

        if filing_date_str == today_str:
            price_dates[filing_date] = business_days[-2].strftime("%Y-%m-%d")
        else:
            # 해당 날짜가 영업일인지 확인
            if filing_date in business_days:
                price_dates[filing_date] = filing_date_str
            else:
                # 해당 날짜 이전의 가장 최근 영업일 찾기
                found_previous_day = False  # noqa
                for bd in reversed(business_days):
                    if bd < filing_date:
                        price_dates[filing_date] = bd.strftime("%Y-%m-%d")
                        found_previous_day = True  # noqa
                        break

    df_stock_data = pd.DataFrame(
        database._select(
            table="stock_information",
            columns=["ticker", "kr_name", "en_name"],
            **dict(ticker__in=ticker_list),
        )
    )
    df_stock_data["ticker"] = df_stock_data["ticker"].str.replace("A", "")
    existing_tickers = df_stock_data["ticker"].unique().tolist()

    # 모든 가격 데이터 조회
    unique_price_dates = list(set(price_dates.values()))
    df_price = pd.DataFrame(
        database._select(
            table="stock_kr_1d",
            columns=["Ticker", "Date", "Close"],
            **dict(Date__in=unique_price_dates, Ticker__in=ticker_list),
        )
    )

    # price_dates 매핑을 사용하여 가격 데이터 병합
    df_merge = df_disclosure.copy()
    df_merge["price_date"] = df_merge["filing_date"].dt.date.map(lambda x: price_dates.get(x))

    # Date 컬럼을 문자열로 변환
    df_price["Date"] = df_price["Date"].dt.strftime("%Y-%m-%d")
    df_price["Ticker"] = df_price["Ticker"].str.replace("A", "")

    # 가격 데이터 병합
    df_merge = pd.merge(df_merge, df_price, left_on=["ticker", "price_date"], right_on=["Ticker", "Date"], how="left")
    df_merge = pd.merge(df_merge, df_stock_data, on="ticker", how="left")

    # 필수 컬럼 추가
    df_merge["ctry"] = "KR"
    df_merge["that_time_price"] = df_merge["Close"]
    df_merge["is_top_story"] = False
    df_merge["is_exist"] = df_merge["ticker"].isin(existing_tickers)
    # print(f'df_merge##$: {df_merge["ticker"]}')
    # print(f'existing_tickers###%: {existing_tickers}')

    # insert할 레코드 생성
    disclosure_records = []
    for _, row in df_merge.iterrows():
        disclosure_record = {
            "filing_id": row["filing_id"],
            "ticker": "A" + row["ticker"],
            "ko_name": row["kr_name"],
            "en_name": row["en_name"],
            "ctry": row["ctry"],
            "date": row["filing_date"],
            "title": None,
            "url": row["url"],
            "summary": row["kr_summary"],
            "impact_reason": row["kr_impact_reason"],
            "key_points": row["kr_key_points"],
            "en_summary": row["en_summary"],
            "en_impact_reason": row["en_impact_reason"],
            "en_key_points": row["en_key_points"],
            "emotion": row["en_market_impact"],
            "form_type": row["form_type"],
            "category_type": row["category_type"],
            "extra_info": row["extra_info"],
            "that_time_price": row["that_time_price"],
            "is_top_story": False,
            "is_exist": row["is_exist"],
        }
        disclosure_records.append(disclosure_record)

    # disclosure_records = pd.DataFrame(disclosure_records)
    # disclosure_records.to_csv("D:/kyungmin/mementoai/alpha-finder/check_data/disclosure/44444kr_disclosure_records.csv", index=False)
    # print(f'disclosure_records######1: {len(disclosure_records)}')
    # return len(disclosure_records)

    def batch_insert(records, batch_size=500):
        """
        레코드를 배치 크기로 나누어 삽입하는 함수
        중복된 filing_id는 skip
        """

        def replace_nan(records_batch):
            return [{k: (None if pd.isna(v) else v) for k, v in record.items()} for record in records_batch]

        # 기존 filing_id 조회 (chunk 단위로)
        chunk_size = 5000
        existing_filing_ids = set()
        offset = 0
        while True:
            chunk = pd.DataFrame(
                database._select(
                    table="disclosure_information",
                    columns=["filing_id"],
                    limit=chunk_size,
                    offset=offset,
                    **dict(ctry="KR"),
                )
            )
            if chunk.empty:
                break
            existing_filing_ids.update(chunk["filing_id"].dropna())
            offset += chunk_size

        total = len(records)
        processed = 0
        skipped = 0

        # 배치 단위로 처리
        for i in range(0, total, batch_size):
            batch_records = records[i : i + batch_size]
            batch_df = pd.DataFrame(batch_records)

            # 중복 체크 (filing_id 기준)
            unique_batch = batch_df[~batch_df["filing_id"].isin(existing_filing_ids)]

            if not unique_batch.empty:
                cleaned_batch = replace_nan(unique_batch.to_dict("records"))
                try:
                    database._insert(table="disclosure_information", sets=cleaned_batch)
                    processed += len(cleaned_batch)
                    existing_filing_ids.update(unique_batch["filing_id"])
                except Exception as e:
                    print(f"배치 처리 중 오류: {str(e)}")
                    raise

            skipped += len(batch_records) - len(unique_batch)
            print(f"진행률: {i+len(batch_records)}/{total} (처리: {processed}, 스킵: {skipped})")

        return processed, skipped

    # 기존의 데이터베이스 입력 부분을 아래와 같이 수정
    if disclosure_records:
        print(f"총 입력할 레코드 수: {len(disclosure_records)}")
        print("첫 번째 레코드 샘플:")
        print(disclosure_records[0])

        try:
            batch_insert(disclosure_records)
            print("모든 데이터 입력 완료")
            return len(disclosure_records)
        except Exception as e:
            print(f"데이터베이스 입력 중 오류 발생: {str(e)}")
            raise

    return len(disclosure_records)


>>>>>>> c42a190a
def update_disclosure_that_time_price(date: str = None):
    if date:
        check_date = pd.to_datetime(date, format="%Y%m%d").date()
    else:
        check_date = now_kr(is_date=True)

    df_disclosure = pd.DataFrame(
        database._select(
            table="disclosure_information",
            columns=["id", "ticker", "date"],
            **dict(date__like=check_date.strftime("%Y-%m-%d")),
        )
    )
    unique_tickers = df_disclosure["ticker"].unique().tolist()

    df_price = pd.DataFrame(  # noqa
        database._select(
            table="stock_kr_1d",
            columns=["Ticker", "Date", "Close"],
            **dict(Date=check_date.strftime("%Y-%m-%d"), Ticker__in=unique_tickers),
        )
    )


def temp_kr_run_disclosure_is_top_story(date: str = None):
    """
    stock_trend 테이블 생성 전 임시 사용 함수
    한국 공시 주요 소식 선정 배치 함수
    Args:
        date (str): 원하는 날짜(YYYYMMDD)

    Returns:
        bool: 성공 여부
    """
    if date:
        check_date = pd.to_datetime(date, format="%Y%m%d").date()
    else:
        check_date = now_kr(is_date=True)

    business_days = get_business_days(country="KR", start_date=check_date - timedelta(days=14), end_date=check_date)
    exclude_dates = ["2024-12-30", "2025-01-03"]
    business_days = [bd for bd in business_days if bd.strftime("%Y-%m-%d") not in exclude_dates]
    # business_days의 모든 요소를 date 타입으로 변환
    if check_date == now_kr(is_date=True):
<<<<<<< HEAD
        business_day = business_days[-2]
    else:
        business_day = business_days[-1]

    condition = dict(Date=business_day.strftime("%Y-%m-%d"))
=======
        business_day = business_days[-1]
    else:
        business_day = business_days[-1]

    start_date = check_date - timedelta(days=1)
    end_date = check_date

    df_disclosure = pd.DataFrame(
        database._select(
            table="disclosure_information",
            columns=["ticker"],
            **dict(
                date__gte=start_date,
                date__lt=end_date,
                ctry="KR",
            ),
        )
    )
    unique_disclosure_tickers = df_disclosure["ticker"].unique().tolist()
>>>>>>> c42a190a

    df_price = pd.DataFrame(
        database._select(
            table="stock_kr_1d",
            columns=["Ticker", "Open", "Close", "High", "Low", "Volume"],
            **dict(
                Date=business_day.strftime("%Y-%m-%d"),
                Ticker__in=unique_disclosure_tickers,
            ),
        )
    )
    df_price["trading_value"] = (
        (df_price["Close"] + df_price["Open"] + df_price["High"] + df_price["Low"]) / 4 * df_price["Volume"]
    )

    top_5_tickers = df_price.nlargest(5, "trading_value")["Ticker"].tolist()

    start_date = check_date
    end_date = start_date + timedelta(days=1)

    try:
        # 해당 날짜의 모든 뉴스 데이터 is_top_story를 False로 초기화
        database._update(
            table="disclosure_information",
            sets={"is_top_story": False},
<<<<<<< HEAD
            **dict(ctry="KR", date__gte=start_date - timedelta(days=1), date__lt=end_date),
=======
            **dict(ctry="KR", is_top_story=True),
>>>>>>> c42a190a
        )

        # 거래대금 상위 5개 종목의 is_top_story를 True로 업데이트
        database._update(
            table="disclosure_information",
            sets={"is_top_story": True},
            **dict(ctry="KR", date__gte=start_date, date__lt=end_date, ticker__in=top_5_tickers),
        )
    except Exception as e:
        raise e

    return True


def temp_us_run_disclosure_is_top_story(date: str = None):
    """
    stock_trend 테이블 생성 전 임시 사용 함수
    미국 공시 주요 소식 선정 배치 함수
    Args:
        date (str): 원하는 날짜(YYYYMMDD)

    Returns:
        bool: 성공 여부
    """
    if date:
        check_date = pd.to_datetime(date, format="%Y%m%d").date()
    else:
        check_date = now_kr(is_date=True)

<<<<<<< HEAD
    business_days = get_business_days(country="US", start_date=check_date - timedelta(days=7), end_date=check_date)
    if check_date == now_kr(is_date=True):
        business_day = business_days[-2]
    else:
        business_day = business_days[-1]

=======
    business_days = get_business_days(country="US", start_date=check_date - timedelta(days=14), end_date=check_date)
    exclude_dates = ["2025-01-03"]
    business_days = [bd for bd in business_days if bd.strftime("%Y-%m-%d") not in exclude_dates]

    if check_date == now_kr(is_date=True):
        business_day = business_days[-1]
    else:
        business_day = business_days[-1]

    start_date = check_date - timedelta(days=1)
    end_date = check_date

    df_disclosure = pd.DataFrame(
        database._select(
            table="disclosure_information",
            columns=["ticker"],
            **dict(
                date__gte=start_date,
                date__lt=end_date,
                ctry="US",
            ),
        )
    )
    unique_disclosure_tickers = df_disclosure["ticker"].unique().tolist()

>>>>>>> c42a190a
    df_price = pd.DataFrame(
        database._select(
            table="stock_us_1d",
            columns=["Ticker", "Open", "Close", "High", "Low", "Volume"],
<<<<<<< HEAD
            **dict(Date=business_day.strftime("%Y-%m-%d")),
=======
            **dict(Date=business_day.strftime("%Y-%m-%d"), Ticker__in=unique_disclosure_tickers),
>>>>>>> c42a190a
        )
    )
    df_price["trading_value"] = (
        (df_price["Close"] + df_price["Open"] + df_price["High"] + df_price["Low"]) / 4 * df_price["Volume"]
    )

    top_6_tickers = df_price.nlargest(6, "trading_value")["Ticker"].tolist()

    start_date = check_date
    end_date = start_date + timedelta(days=1)

    try:
        # 해당 날짜의 모든 뉴스 데이터 is_top_story를 False로 초기화
        database._update(
            table="disclosure_information",
            sets={"is_top_story": False},
<<<<<<< HEAD
            **dict(ctry="US", date__gte=start_date - timedelta(days=1), date__lt=end_date),
=======
            **dict(ctry="US", is_top_story=True),
>>>>>>> c42a190a
        )

        # 거래대금 상위 6개 종목의 is_top_story를 True로 업데이트
        database._update(
            table="disclosure_information",
            sets={"is_top_story": True},
            **dict(ctry="US", date__gte=start_date, date__lt=end_date, ticker__in=top_6_tickers),
        )
    except Exception as e:
        raise e

    return True


def kr_run_disclosure_is_top_story(date: str = None):
    """
    공시 주요 소식 선정 배치 함수
    Args:
        date (str): 원하는 날짜(YYYYMMDD)

    Returns:
        bool: 성공 여부
    """
    if date:
        check_date = pd.to_datetime(date, format="%Y%m%d").date()
    else:
        check_date = now_kr(is_date=True)

    df_price = pd.DataFrame(
        database._select(
            table="stock_trend",
            columns=["ticker", "volume_change_1m"],
            **dict(Date=check_date.strftime("%Y-%m-%d"), ctry="KR"),  # TODO :: ctry 바뀔 가능성 존재함.
        )
    )

    top_5_tickers = df_price.nlargest(5, "volume_change_1m")["ticker"].tolist()

    try:
        # 해당 날짜의 모든 뉴스 데이터 is_top_story를 False로 초기화
        database._update(
            table="disclosure_information",
            sets={"is_top_story": False},
            **dict(ctry="KR", date=check_date.strftime("%Y-%m-%d")),
        )

        # 거래대금 상위 5개 종목의 is_top_story를 True로 업데이트
        database._update(
            table="disclosure_information",
            sets={"is_top_story": True},
            **dict(ctry="KR", date=check_date.strftime("%Y-%m-%d"), ticker__in=top_5_tickers),
        )
    except Exception as e:
        raise e


def us_run_disclosure_is_top_story(date: str = None):
    """
    미국 공시 주요 소식 선정 배치 함수
    Args:
        date (str): 원하는 날짜(YYYYMMDD)

    Returns:
        bool: 성공 여부
    """
    if date:
        check_date = pd.to_datetime(date, format="%Y%m%d").date()
    else:
        check_date = now_kr(is_date=True)

    df_price = pd.DataFrame(
        database._select(
            table="stock_trend",
            columns=["ticker", "volume_change_1m"],
            **dict(Date=check_date.strftime("%Y-%m-%d"), ctry="US"),
        )
    )
    top_6_tickers = df_price.nlargest(6, "volume_change_1m")["ticker"].tolist()

    try:
        # 해당 날짜의 모든 뉴스 데이터 is_top_story를 False로 초기화
        database._update(
            table="disclosure_information",
            sets={"is_top_story": False},
            **dict(ctry="US", date=check_date.strftime("%Y-%m-%d")),
        )

        # 거래대금 상위 6개 종목의 is_top_story를 True로 업데이트
        database._update(
            table="disclosure_information",
            sets={"is_top_story": True},
            **dict(ctry="US", date=check_date.strftime("%Y-%m-%d"), ticker__in=top_6_tickers),
        )
    except Exception as e:
        raise e


if __name__ == "__main__":
    # us_run_disclosure_batch(20241223)
    # kr_run_disclosure_batch(20241230)
    # temp_us_run_disclosure_is_top_story()
    # renewal_us_run_disclosure_batch(batch_min=15, date="20241218080000")
<<<<<<< HEAD
    renewal_kr_run_disclosure_batch(batch_min=15, date="20250102080000")
=======
    # renewal_kr_run_disclosure_batch(batch_min=15, date="20250102080000")
    # renewal_kr_run_disclosure_batch(date="20250103080000")
    temp_kr_run_disclosure_is_top_story()
>>>>>>> c42a190a
<|MERGE_RESOLUTION|>--- conflicted
+++ resolved
@@ -193,22 +193,6 @@
     WHERE DATE(t.created_at) = :check_date
     AND t.lang = 'ko-KR'
     """)
-<<<<<<< HEAD
-    # query = text("""
-    # SELECT
-    #     d.form_type, d.ticker, d.filing_date, d.url,
-    #     a.ai_summary as en_summary, a.impact_reason as en_impact_reason, a.key_points as en_key_points, a.market_impact as en_market_impact,
-    #     t.ai_summary as kr_summary, t.impact_reason as kr_impact_reason, t.key_points as kr_key_points
-    # FROM usa_disclosure d
-    # LEFT JOIN usa_disclosure_analysis a ON d.filing_id = a.filing_id
-    # LEFT JOIN usa_disclosure_analysis_translation t ON d.filing_id = t.filing_id
-    # WHERE d.ai_processed = TRUE
-    # AND DATE(d.processed_at) >= :start_datetime
-    # AND DATE(d.processed_at) < :end_datetime
-    # AND t.lang = 'ko-KR'
-    # """)
-=======
->>>>>>> c42a190a
 
     # _execute 메서드로 쿼리 실행
     result = database._execute(query, {"check_date": check_date_str})
@@ -231,10 +215,7 @@
             "kr_key_points",
         ],
     )
-<<<<<<< HEAD
-=======
     print(f"########df_disclosure: {df_disclosure}")
->>>>>>> c42a190a
     ticker_list = df_disclosure["ticker"].unique().tolist()
     filing_dates = df_disclosure["filing_date"].dt.date.unique()
 
@@ -247,59 +228,12 @@
 
     business_days = get_business_days(country="US", start_date=min_date - timedelta(days=7), end_date=max_date)
     business_days = sorted(business_days)
-<<<<<<< HEAD
-=======
     exclude_dates = ["2025-01-03"]
     business_days = [bd for bd in business_days if bd.strftime("%Y-%m-%d") not in exclude_dates]
->>>>>>> c42a190a
     # business_days의 모든 요소를 date 타입으로 변환
     business_days = [bd.date() if isinstance(bd, pd.Timestamp) else bd for bd in business_days]
 
     # 각 날짜의 가격 데이터 매핑 생성
-<<<<<<< HEAD
-    price_dates = {}
-    current_time = now_kr(is_date=False)
-    today_str = current_time.strftime("%Y-%m-%d")
-
-    for filing_date in filing_dates:
-        filing_date_str = filing_date.strftime("%Y-%m-%d")
-
-        if filing_date_str == today_str:
-            price_dates[filing_date] = business_days[-2].strftime("%Y-%m-%d")
-        else:
-            # 해당 날짜가 영업일인지 확인
-            if filing_date in business_days:
-                price_dates[filing_date] = filing_date_str
-            else:
-                # 해당 날짜 이전의 가장 최근 영업일 찾기
-                found_previous_day = False
-                for bd in reversed(business_days):
-                    if bd < filing_date:
-                        price_dates[filing_date] = bd.strftime("%Y-%m-%d")
-                        found_previous_day = True
-                        break
-
-                if not found_previous_day:
-                    print(f"No previous business day found for {filing_date_str}")  # 디버깅용 출력
-
-    # 종목 이름 데이터 조회
-    df_stock = pd.DataFrame(
-        database._select(
-            table="stock_us_tickers",
-            columns=["ticker", "korean_name", "english_name"],
-            **dict(ticker__in=ticker_list),
-        )
-    )
-
-    df_merge = pd.merge(df_disclosure, df_stock, on="ticker", how="left")
-
-    # 모든 가격 데이터 조회
-    unique_price_dates = list(set(price_dates.values()))
-    df_price = pd.DataFrame(
-        database._select(
-            table="stock_us_1d",
-            columns=["Ticker", "Date", "Open", "High", "Low", "Close", "Volume"],
-=======
     price_date_mapping = {}
     current_time = now_kr(is_date=False)
     today_str = current_time.strftime("%Y-%m-%d")
@@ -337,42 +271,30 @@
         database._select(
             table="stock_us_1d",
             columns=["Ticker", "Date", "Close"],
->>>>>>> c42a190a
             **dict(Date__in=unique_price_dates, Ticker__in=ticker_list),
         )
     )
 
     # price_dates 매핑을 사용하여 가격 데이터 병합
-<<<<<<< HEAD
-    df_merge["price_date"] = df_merge["filing_date"].dt.date.map(lambda x: price_dates.get(x))
-=======
     df_merge["price_date"] = df_merge["filing_date"].dt.date.map(lambda x: price_date_mapping.get(x))
->>>>>>> c42a190a
 
     # Date 컬럼을 문자열로 변환
     df_price["Date"] = df_price["Date"].dt.strftime("%Y-%m-%d")
 
     # 가격 데이터 병합
     df_merge = pd.merge(df_merge, df_price, left_on=["ticker", "price_date"], right_on=["Ticker", "Date"], how="left")
-<<<<<<< HEAD
-=======
     # print(f'########df_merge: {df_merge[["ticker", "price_date", "Date", "Close"]]}')
     # print(f'filing_dates: {filing_dates}')
     # print(f'business_days: {business_days}')
     # print(f'price_date_mapping: {price_date_mapping}')
 
     # return 0
->>>>>>> c42a190a
 
     # 필수 컬럼 추가
     df_merge["ctry"] = "US"
     df_merge["that_time_price"] = df_merge["Close"]
     df_merge["is_top_story"] = False
-<<<<<<< HEAD
-    df_merge["is_exist"] = df_merge["ticker"].isin(df_price["Ticker"].unique().tolist())
-=======
     df_merge["is_exist"] = df_merge["ticker"].isin(existing_tickers)
->>>>>>> c42a190a
 
     # insert할 레코드 생성
     disclosure_records = []
@@ -380,13 +302,8 @@
         disclosure_record = {
             "filing_id": row["filing_id"],
             "ticker": row["ticker"],
-<<<<<<< HEAD
-            "ko_name": row["korean_name"],
-            "en_name": row["english_name"],
-=======
             "ko_name": row["kr_name"],
             "en_name": row["en_name"],
->>>>>>> c42a190a
             "ctry": row["ctry"],
             "date": row["filing_date"],
             "title": None,
@@ -408,38 +325,6 @@
         disclosure_records.append(disclosure_record)
 
     # disclosure_records = pd.DataFrame(disclosure_records)
-<<<<<<< HEAD
-    # disclosure_records.to_csv("33333us_disclosure_records.csv", index=False)
-    # print(f'disclosure_records######1: {len(disclosure_records)}')
-    # print(disclosure_records[disclosure_records['filing_id']]['filing_id'].tolist())
-    # return 0
-
-    def batch_insert(records, batch_size=1000):
-        """레코드를 배치 크기로 나누어 삽입하는 함수"""
-
-        # NaN 값을 None으로 변환하는 함수
-        def replace_nan(record):
-            return {k: (None if pd.isna(v) else v) for k, v in record.items()}
-
-        for i in range(0, len(records), batch_size):
-            batch = records[i : i + batch_size]
-            # NaN 값을 None으로 변환
-            cleaned_batch = [replace_nan(record) for record in batch]
-
-            print(f"배치 처리 중: {i+1}~{min(i+batch_size, len(records))} / {len(records)}")
-            try:
-                database._insert(table="disclosure_information", sets=cleaned_batch)
-                print(f"배치 {i//batch_size + 1} 성공적으로 입력됨")
-            except Exception as e:
-                print(f"배치 {i//batch_size + 1} 처리 중 오류 발생: {str(e)}")
-                raise
-
-    # 데이터베이스 입력
-    if disclosure_records:
-        print(f"총 입력할 레코드 수: {len(disclosure_records)}")
-        print("첫 번째 레코드 샘플:")
-        print(disclosure_records[0])
-=======
     # disclosure_records.to_csv("D:/kyungmin/mementoai/alpha-finder/check_data/disclosure/33333us_disclosure_records.csv", index=False)
     # return 0
 
@@ -499,15 +384,10 @@
     # DB에 데이터 입력
     if disclosure_records:
         print(f"총 입력할 레코드 수: {len(disclosure_records)}")
->>>>>>> c42a190a
 
         try:
             batch_insert(disclosure_records)
             print("모든 데이터 입력 완료")
-<<<<<<< HEAD
-            return len(disclosure_records)
-=======
->>>>>>> c42a190a
         except Exception as e:
             print(f"데이터베이스 입력 중 오류 발생: {str(e)}")
             raise
@@ -637,7 +517,6 @@
     for _, row in df_merge.iterrows():
         disclosure_record = {
             "ticker": "A" + row["ticker"],
-<<<<<<< HEAD
             "ko_name": row["ko_name"],
             "en_name": None,
             "ctry": row["ctry"],
@@ -700,208 +579,6 @@
     return len(disclosure_records)
 
 
-def renewal_kr_run_disclosure_batch(batch_min: int = 15, date: str = None):  # TODO :: 12월 30일 스킵하는 것 지우기!!!
-    run_batch_min = batch_min  # 15분 단위로 배치 실행
-
-    if date:
-        check_date = pd.to_datetime(date, format="%Y%m%d%H%M%S")
-    else:
-        check_date = now_kr(is_date=False)
-
-    check_date_str = check_date.strftime("%Y-%m-%d")
-    start_datetime = check_date - timedelta(minutes=run_batch_min)  # noqa
-    end_datetime = check_date  # noqa
-
-    # Raw SQL 쿼리 작성
-    # query = text("""
-    # SELECT
-    #     a.filing_id, a.ai_summary as en_summary, a.market_impact as en_market_impact, a.impact_reason as en_impact_reason, a.key_points as en_key_points,
-    #     d.company_name as ko_name, d.form_type, d.category_type, d.extra_info, d.ticker, d.url, d.processed_at as filing_date,
-    #     t.ai_summary as kr_summary, t.impact_reason as kr_impact_reason, t.key_points as kr_key_points
-    # FROM kor_disclosure_analysis_translation t
-    # LEFT JOIN kor_disclosure d ON t.filing_id = d.filing_id
-    # LEFT JOIN kor_disclosure_analysis a ON t.filing_id = a.filing_id
-    # WHERE DATE(t.created_at) = :check_date
-    # AND t.created_at >= :start_datetime
-    # AND t.created_at < :end_datetime
-    # AND t.lang = 'ko-KR'
-    # """)
-    query = text("""
-    SELECT
-        a.filing_id, a.ai_summary as en_summary, a.market_impact as en_market_impact, a.impact_reason as en_impact_reason, a.key_points as en_key_points,
-        d.company_name as ko_name, d.form_type, d.category_type, d.extra_info, d.ticker, d.url, d.processed_at as filing_date,
-        t.ai_summary as kr_summary, t.impact_reason as kr_impact_reason, t.key_points as kr_key_points
-    FROM kor_disclosure_analysis_translation t
-    LEFT JOIN kor_disclosure d ON t.filing_id = d.filing_id
-    LEFT JOIN kor_disclosure_analysis a ON t.filing_id = a.filing_id
-    WHERE DATE(t.created_at) = :check_date
-    """)
-
-    # _execute 메서드로 쿼리 실행
-    # result = database._execute(query, {"check_date": check_date_str, "start_datetime": start_datetime, "end_datetime": end_datetime})
-    result = database._execute(query, {"check_date": check_date_str})
-    # 결과를 DataFrame으로 변환
-    df_disclosure = pd.DataFrame(
-        result.fetchall(),
-        columns=[
-            "filing_id",
-            "en_summary",
-            "en_market_impact",
-            "en_impact_reason",
-            "en_key_points",
-            "ko_name",
-            "form_type",
-            "category_type",
-            "extra_info",
-            "ticker",
-            "url",
-            "filing_date",
-            "kr_summary",
-            "kr_impact_reason",
-            "kr_key_points",
-        ],
-    )
-    ticker_list = df_disclosure["ticker"].unique().tolist()
-    ticker_list = ["A" + ticker for ticker in ticker_list]
-    filing_dates = df_disclosure["filing_date"].dt.date.unique()
-
-    if len(filing_dates) == 0:
-        return 0
-
-    # 영업일 목록 조회
-    max_date = max(filing_dates)
-    min_date = min(filing_dates)
-
-    business_days = get_business_days(country="KR", start_date=min_date - timedelta(days=7), end_date=max_date)
-    business_days = sorted(business_days)
-    # business_days의 모든 요소를 date 타입으로 변환
-    business_days = [bd.date() if isinstance(bd, pd.Timestamp) else bd for bd in business_days]
-    business_days = [bd for bd in business_days if bd.strftime("%Y-%m-%d") != "2024-12-30"]
-
-    # 각 날짜의 가격 데이터 매핑 생성
-    price_dates = {}
-    current_time = now_kr(is_date=False)
-    today_str = current_time.strftime("%Y-%m-%d")
-
-    for filing_date in filing_dates:
-        filing_date_str = filing_date.strftime("%Y-%m-%d")
-
-        if filing_date_str == today_str:
-            price_dates[filing_date] = business_days[-2].strftime("%Y-%m-%d")
-        else:
-            # 해당 날짜가 영업일인지 확인
-            if filing_date in business_days:
-                price_dates[filing_date] = filing_date_str
-            else:
-                # 해당 날짜 이전의 가장 최근 영업일 찾기
-                found_previous_day = False  # noqa
-                for bd in reversed(business_days):
-                    if bd < filing_date:
-                        price_dates[filing_date] = bd.strftime("%Y-%m-%d")
-                        found_previous_day = True  # noqa
-                        break
-
-    # 모든 가격 데이터 조회
-    unique_price_dates = list(set(price_dates.values()))
-    df_price = pd.DataFrame(
-        database._select(
-            table="stock_kr_1d",
-            columns=["Ticker", "Date", "Close"],
-            **dict(Date__in=unique_price_dates, Ticker__in=ticker_list),
-        )
-    )
-
-    # price_dates 매핑을 사용하여 가격 데이터 병합
-    df_merge = df_disclosure.copy()
-    df_merge["price_date"] = df_merge["filing_date"].dt.date.map(lambda x: price_dates.get(x))
-
-    # Date 컬럼을 문자열로 변환
-    df_price["Date"] = df_price["Date"].dt.strftime("%Y-%m-%d")
-    df_price["Ticker"] = df_price["Ticker"].str.replace("A", "")
-
-    # 가격 데이터 병합
-    df_merge = pd.merge(df_merge, df_price, left_on=["ticker", "price_date"], right_on=["Ticker", "Date"], how="left")
-
-    # 필수 컬럼 추가
-    df_merge["ctry"] = "KR"
-    df_merge["that_time_price"] = df_merge["Close"]
-    df_merge["is_top_story"] = False
-    df_merge["is_exist"] = df_merge["ticker"].isin(df_price["Ticker"].unique().tolist())
-
-    # insert할 레코드 생성
-    disclosure_records = []
-    for _, row in df_merge.iterrows():
-        disclosure_record = {
-            "filing_id": row["filing_id"],
-            "ticker": "A" + row["ticker"],
-=======
->>>>>>> c42a190a
-            "ko_name": row["ko_name"],
-            "en_name": None,
-            "ctry": row["ctry"],
-            "date": row["filing_date"],
-            "title": None,
-            "url": row["url"],
-            "summary": row["kr_summary"],
-            "impact_reason": row["kr_impact_reason"],
-            "key_points": row["kr_key_points"],
-            "en_summary": row["en_summary"],
-            "en_impact_reason": row["en_impact_reason"],
-            "en_key_points": row["en_key_points"],
-            "emotion": row["en_market_impact"],
-            "form_type": row["form_type"],
-            "category_type": row["category_type"],
-            "extra_info": row["extra_info"],
-            "that_time_price": row["that_time_price"],
-            "is_top_story": False,
-            "is_exist": row["is_exist"],
-        }
-        disclosure_records.append(disclosure_record)
-
-    # disclosure_records = pd.DataFrame(disclosure_records)
-    # disclosure_records.to_csv("44444kr_disclosure_records.csv", index=False)
-    # print(f'disclosure_records######1: {len(disclosure_records)}')
-    # return len(disclosure_records)
-
-    def batch_insert(records, batch_size=1000):
-        """레코드를 배치 크기로 나누어 삽입하는 함수"""
-
-        # NaN 값을 None으로 변환하는 함수
-        def replace_nan(record):
-            return {k: (None if pd.isna(v) else v) for k, v in record.items()}
-
-        for i in range(0, len(records), batch_size):
-            batch = records[i : i + batch_size]
-            # NaN 값을 None으로 변환
-            cleaned_batch = [replace_nan(record) for record in batch]
-
-            print(f"배치 처리 중: {i+1}~{min(i+batch_size, len(records))} / {len(records)}")
-            try:
-                database._insert(table="disclosure_information", sets=cleaned_batch)
-                print(f"배치 {i//batch_size + 1} 성공적으로 입력됨")
-            except Exception as e:
-                print(f"배치 {i//batch_size + 1} 처리 중 오류 발생: {str(e)}")
-                raise
-
-    # 기존의 데이터베이스 입력 부분을 아래와 같이 수정
-    if disclosure_records:
-        print(f"총 입력할 레코드 수: {len(disclosure_records)}")
-        print("첫 번째 레코드 샘플:")
-        print(disclosure_records[0])
-
-        try:
-            batch_insert(disclosure_records)
-            print("모든 데이터 입력 완료")
-            return len(disclosure_records)
-        except Exception as e:
-            print(f"데이터베이스 입력 중 오류 발생: {str(e)}")
-            raise
-
-    return len(disclosure_records)
-
-
-<<<<<<< HEAD
-=======
 def renewal_kr_run_disclosure_batch(batch_min: int = 15, date: str = None):  # TODO :: 12월 30일 스킵하는 것 지우기!!!
     run_batch_min = batch_min  # 15분 단위로 배치 실행
 
@@ -1136,7 +813,6 @@
     return len(disclosure_records)
 
 
->>>>>>> c42a190a
 def update_disclosure_that_time_price(date: str = None):
     if date:
         check_date = pd.to_datetime(date, format="%Y%m%d").date()
@@ -1181,13 +857,6 @@
     business_days = [bd for bd in business_days if bd.strftime("%Y-%m-%d") not in exclude_dates]
     # business_days의 모든 요소를 date 타입으로 변환
     if check_date == now_kr(is_date=True):
-<<<<<<< HEAD
-        business_day = business_days[-2]
-    else:
-        business_day = business_days[-1]
-
-    condition = dict(Date=business_day.strftime("%Y-%m-%d"))
-=======
         business_day = business_days[-1]
     else:
         business_day = business_days[-1]
@@ -1207,7 +876,6 @@
         )
     )
     unique_disclosure_tickers = df_disclosure["ticker"].unique().tolist()
->>>>>>> c42a190a
 
     df_price = pd.DataFrame(
         database._select(
@@ -1233,11 +901,7 @@
         database._update(
             table="disclosure_information",
             sets={"is_top_story": False},
-<<<<<<< HEAD
-            **dict(ctry="KR", date__gte=start_date - timedelta(days=1), date__lt=end_date),
-=======
             **dict(ctry="KR", is_top_story=True),
->>>>>>> c42a190a
         )
 
         # 거래대금 상위 5개 종목의 is_top_story를 True로 업데이트
@@ -1267,14 +931,6 @@
     else:
         check_date = now_kr(is_date=True)
 
-<<<<<<< HEAD
-    business_days = get_business_days(country="US", start_date=check_date - timedelta(days=7), end_date=check_date)
-    if check_date == now_kr(is_date=True):
-        business_day = business_days[-2]
-    else:
-        business_day = business_days[-1]
-
-=======
     business_days = get_business_days(country="US", start_date=check_date - timedelta(days=14), end_date=check_date)
     exclude_dates = ["2025-01-03"]
     business_days = [bd for bd in business_days if bd.strftime("%Y-%m-%d") not in exclude_dates]
@@ -1300,16 +956,11 @@
     )
     unique_disclosure_tickers = df_disclosure["ticker"].unique().tolist()
 
->>>>>>> c42a190a
     df_price = pd.DataFrame(
         database._select(
             table="stock_us_1d",
             columns=["Ticker", "Open", "Close", "High", "Low", "Volume"],
-<<<<<<< HEAD
-            **dict(Date=business_day.strftime("%Y-%m-%d")),
-=======
             **dict(Date=business_day.strftime("%Y-%m-%d"), Ticker__in=unique_disclosure_tickers),
->>>>>>> c42a190a
         )
     )
     df_price["trading_value"] = (
@@ -1326,11 +977,7 @@
         database._update(
             table="disclosure_information",
             sets={"is_top_story": False},
-<<<<<<< HEAD
-            **dict(ctry="US", date__gte=start_date - timedelta(days=1), date__lt=end_date),
-=======
             **dict(ctry="US", is_top_story=True),
->>>>>>> c42a190a
         )
 
         # 거래대금 상위 6개 종목의 is_top_story를 True로 업데이트
@@ -1433,10 +1080,6 @@
     # kr_run_disclosure_batch(20241230)
     # temp_us_run_disclosure_is_top_story()
     # renewal_us_run_disclosure_batch(batch_min=15, date="20241218080000")
-<<<<<<< HEAD
-    renewal_kr_run_disclosure_batch(batch_min=15, date="20250102080000")
-=======
     # renewal_kr_run_disclosure_batch(batch_min=15, date="20250102080000")
     # renewal_kr_run_disclosure_batch(date="20250103080000")
-    temp_kr_run_disclosure_is_top_story()
->>>>>>> c42a190a
+    temp_kr_run_disclosure_is_top_story()