--- conflicted
+++ resolved
@@ -81,10 +81,8 @@
         "task": "us_news_renewal",
         "schedule": crontab(minute="10,40"),
     },
-<<<<<<< HEAD
+
     # 메모리 상태 체크
-=======
->>>>>>> 6d0b0a54
     "memory-status": {
         "task": "memory-status",
         "schedule": crontab(minute="1,11,21,31,41,51"),
