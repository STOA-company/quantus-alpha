import json
import time
from datetime import datetime, timedelta
from typing import Optional

import pytz
import requests
from kispy.base import BaseAPI

from app.core.config import settings
from app.core.logger import setup_logger

logger = setup_logger(__name__)


class KISAPI(BaseAPI):
    INDEX_MARKET_CODES = {
        "KOSPI": "0001",
        "KOSDAQ": "1001",
        "NASDAQ": "COMP",
        "SP500": "SPX",
    }

    def __init__(self, auth):
        """Initialize the Korean Stock API client"""
        self.app_key = settings.KIS_APP_KEY
        self.app_secret = settings.KIS_SECRET
        self.base_url = "https://openapi.koreainvestment.com:9443"
        self.access_token = self._get_access_token()
        super().__init__(auth=auth)

    def _get_access_token(self) -> str:
        max_attempts = 6
        attempt = 0
        wait_time = 20

        while attempt < max_attempts:
            try:
                url = f"{self.base_url}/oauth2/tokenP"
                data = {"grant_type": "client_credentials", "appkey": self.app_key, "appsecret": self.app_secret}
                response = requests.post(url, json=data)
                response.raise_for_status()  # HTTP 에러 체크

                response_data = response.json()
                if not response_data.get("access_token"):
                    raise ValueError("No access token in response")

                return response_data["access_token"]
            except requests.exceptions.HTTPError as e:
                logger.error(f"HTTPError on attempt {attempt + 1}: {str(e)}")
                attempt += 1
                if attempt < max_attempts:
                    logger.info(f"Retrying in {wait_time} seconds...")
                    time.sleep(wait_time)
            except Exception as e:
                logger.error(f"Error getting access token: {str(e)}")
                raise

        raise Exception("Failed to get access token after multiple attempts")

    def refresh_token(self) -> bool:
        """토큰 갱신 메서드"""
        try:
            new_token = self._get_access_token()
            if new_token:
                self.access_token = new_token
                logger.info("Successfully refreshed access token")
                return True
            return False
        except Exception as e:
            logger.error(f"Error refreshing token: {str(e)}")
            return False

    def is_token_valid(self) -> bool:
        """토큰 유효성 검사"""
        if not self.access_token:
            return False

        try:
            # 테스트 API 호출
            test_url = f"{self.base_url}/uapi/domestic-stock/v1/quotations/inquire-price"
            headers = {
                "content-type": "application/json; charset=utf-8",
                "authorization": f"Bearer {self.access_token}",
                "appkey": self.app_key,
                "appsecret": self.app_secret,
                "tr_id": "FHKST01010100",
            }

            response = requests.get(test_url, headers=headers)

            # 토큰 만료
            if response.status_code == 403:
                return False

            return True

        except Exception as e:
            logger.error(f"Error checking token validity: {str(e)}")
            return False

    def get_domestic_stock_status(self, stock_code: str) -> dict:
        """
        개별 종목의 거래중지/상장폐지 여부 조회

        Args:
            stock_code (str): 종목 코드

        Returns:
            dict: 종목 상태 정보 {
                'ticker': 종목코드,
                'is_trading_stopped': 거래정지여부,
                'is_delisted': 상장폐지여부
            }
        """
        try:
            url = f"{self.base_url}/uapi/domestic-stock/v1/quotations/search-stock-info"

            headers = {
                "content-type": "application/json; charset=utf-8",
                "authorization": f"Bearer {self.access_token}",
                "appkey": self.app_key,
                "appsecret": self.app_secret,
                "tr_id": "CTPF1002R",
                "custtype": "P",  # 개인
            }

            params = {
                "PDNO": stock_code,
                "PRDT_TYPE_CD": "300",  # 주식, ETF, ETN, ELW
            }

            response = requests.get(url, headers=headers, params=params)

            if response.status_code != 200:
                raise Exception(f"API request failed with status {response.status_code}")

            data = response.json()

            if not data or "output" not in data:
                raise Exception(f"Failed to fetch data for {stock_code}")

            output = data["output"]

            return {
                "ticker": stock_code,
                "is_trading_stopped": output.get("tr_stop_yn", "N") == "Y",  # 거래정지여부
                "is_delisted": bool(output.get("lstg_abol_dt", "")),  # 상장폐지일이 있으면 상장폐지
                "name": output.get("prdt_abrv_name", ""),  # 종목명
                "message": data.get("msg1", "").strip(),  # API 응답 메시지
            }

        except Exception as e:
            print(f"Error fetching status for {stock_code}: {str(e)}")
            return {"ticker": stock_code, "error": str(e), "is_trading_stopped": False, "is_delisted": False}

    def get_overseas_stock_status(self, ticker: str, market_type_code: int) -> dict:
        """
        해외 주식의 거래중지/상장폐지 여부 조회

        Args:
            ticker (str): 종목 티커 (예: AAPL)
            market_type_code (int): 시장 유형 코드 (예: 512 - 미국 나스닥)

        Returns:
            dict: 종목 상태 정보 {
                'ticker': 종목티커,
                'is_trading_stopped': 거래정지여부,
                'is_delisted': 상장폐지여부
            }
        """
        try:
            url = f"{self.base_url}/uapi/overseas-price/v1/quotations/search-info"

            headers = {
                "content-type": "application/json; charset=utf-8",
                "authorization": f"Bearer {self.access_token}",
                "appkey": self.app_key,
                "appsecret": self.app_secret,
                "tr_id": "CTPF1702R",
                "custtype": "P",  # 개인
            }

            params = {"PDNO": ticker, "PRDT_TYPE_CD": market_type_code}

            response = requests.get(url, headers=headers, params=params)

            if response.status_code != 200:
                raise Exception(f"API request failed with status {response}")

            data = response.json()

            if not data or "output" not in data:
                raise Exception(f"Failed to fetch data for {ticker}")

            output = data["output"]

            # 거래 정지 코드 정의
            trading_stop_codes = ["02", "03", "04", "05", "06"]

            return {
                "ticker": ticker,
                "is_trading_stopped": output.get("ovrs_stck_tr_stop_dvsn_cd", "01") in trading_stop_codes,
                "is_delisted": output.get("lstg_abol_item_yn", "N") == "Y",
                "name": output.get("prdt_name", ""),
            }

        except Exception as e:
            print(f"Error fetching status for overseas stock {ticker}: {str(e)}")
            return {"ticker": ticker, "error": str(e), "is_trading_stopped": False, "is_delisted": False}

    def get_domestic_index_minute(self, period: str, market: str, retry_count: int = 3):
        """
        국내 지수 분봉 데이터 조회

        Args:
            period (str): 조회 기간 (예: "1m", "5m", "1h")
            market (str): 시장 코드 (KOSPI, KOSDAQ)
            retry_count (int): 재시도 횟수, 기본값 3

        Returns:
            dict: 지수 분봉 데이터
        """
        endpoint = "/uapi/domestic-stock/v1/quotations/inquire-index-timeprice"
        url = f"{self.base_url}{endpoint}"

        if period[-1] == "s":
            time_period = int(period[:-1])
        elif period[-1] == "m":
            time_period = int(period[:-1]) * 60
        elif period[-1] == "h":
            time_period = int(period[:-1]) * 60 * 60
        else:
            raise ValueError(f"지원하지 않는 period: {period}")

        params = {
            "fid_input_hour_1": str(time_period),
            "fid_input_iscd": self.INDEX_MARKET_CODES[market],
            "fid_cond_mrkt_div_code": "U",
        }

        for attempt in range(retry_count):
            try:
                headers = {
                    "content-type": "application/json; charset=utf-8",
                    "authorization": f"Bearer {self.access_token}",
                    "appkey": self.app_key,
                    "appsecret": self.app_secret,
                    "tr_id": "FHPUP02110200",
                    "custtype": "P",
                }

                response = requests.get(url, headers=headers, params=params)
                response.raise_for_status()  # HTTP 에러 체크

                data = response.json()

                if data.get("rt_cd") == "0":  # 성공 응답
                    return data["output"]

                elif data.get("msg_cd") == "EGW00121":  # 토큰 만료
                    logger.warning("Token expired, refreshing token...")
                    self.access_token = self._get_access_token()
                    continue

                elif data.get("msg_cd") == "EGW00201":  # rate limit
                    wait_time = 1 * (attempt + 1)
                    logger.warning(f"Rate limit hit, waiting {wait_time} seconds before retry")
                    time.sleep(wait_time)
                    continue

                else:
                    logger.error(f"API Error: {data.get('msg1')}")
<<<<<<< HEAD

            except Exception as e:
                logger.error(f"Error fetching index data for {market}: {str(e)}")
                if attempt < retry_count - 1:
                    time.sleep(1)

=======

            except Exception as e:
                logger.error(f"Error fetching index data for {market}: {str(e)}")
                if attempt < retry_count - 1:
                    time.sleep(1)

>>>>>>> e6d66c44
        logger.error(f"Failed to get index minute data after {retry_count} attempts for market {market}")
        return {"error": f"Failed to get data after {retry_count} retry attempts"}

    def get_global_index_minute(self, index_code: str, include_history: bool = True, retry_count: int = 3) -> dict:
        """
        해외 지수 분봉 데이터 조회

        Args:
            index_code (str): 지수 코드 (SPX: S&P500, COMP: 나스닥)
            include_history (bool): 과거 데이터 포함 여부
            retry_count (int): 재시도 횟수, 기본값 3

        Returns:
            dict: {
                'current_data': 현재가 정보,
                'minute_data': 분봉 데이터 DataFrame
            }
        """
        url = f"{self.base_url}/uapi/overseas-price/v1/quotations/inquire-time-indexchartprice"

        params = {
            "FID_COND_MRKT_DIV_CODE": "N",  # 해외지수
            "FID_INPUT_ISCD": self.INDEX_MARKET_CODES[index_code],
            "FID_HOUR_CLS_CODE": "0",  # 정규장
            "FID_PW_DATA_INCU_YN": "Y" if include_history else "N",
        }

        for attempt in range(retry_count):
            try:
                headers = {
                    "content-type": "application/json; charset=utf-8",
                    "authorization": f"Bearer {self.access_token}",
                    "appkey": self.app_key,
                    "appsecret": self.app_secret,
                    "tr_id": "FHKST03030200",
                    "custtype": "P",
                }

                response = requests.get(url, headers=headers, params=params)
                response.raise_for_status()  # HTTP 에러 체크

                data = response.json()

                if data.get("rt_cd") == "0":  # 성공 응답
                    if not data or "output1" not in data:
                        raise Exception(f"Failed to fetch data for {index_code}")
                    return data

                elif data.get("msg_cd") == "EGW00121":  # 토큰 만료
                    logger.warning("Token expired, refreshing token...")
                    self.access_token = self._get_access_token()
                    continue

                elif data.get("msg_cd") == "EGW00201":  # rate limit
                    wait_time = 1 * (attempt + 1)
                    logger.warning(f"Rate limit hit, waiting {wait_time} seconds before retry")
                    time.sleep(wait_time)
                    continue

                else:
                    logger.error(f"API Error: {data.get('msg1')}")

            except Exception as e:
                logger.error(f"Error fetching global index data for {index_code}: {str(e)}")
                if attempt < retry_count - 1:
                    logger.warning(f"Retrying ({attempt+1}/{retry_count})...")
                    time.sleep(1)

        logger.error(f"Failed to get global index data after {retry_count} attempts for index {index_code}")
        return {"error": f"Failed to get data after {retry_count} retry attempts"}

    def get_domestic_index_1d(self, index_code: str, date: str, include_history: bool = True) -> dict:
        """
        국내 지수 일봉 데이터 조회

        Args:
            index_code (str): 지수 코드 (KOSPI, KOSDAQ, KOSPI200)
            include_history (bool): 과거 데이터 포함 여부

        Returns:
            dict: {
                'current_data': 현재가 정보,
                'day_data': 일봉 데이터 DataFrame
            }
        """
        try:
            url = f"{self.base_url}/uapi/domestic-stock/v1/quotations/inquire-index-daily-price"
            headers = {
                "content-type": "application/json; charset=utf-8",
                "authorization": f"Bearer {self.access_token}",
                "appkey": self.app_key,
                "appsecret": self.app_secret,
                "tr_id": "FHPUP02120000",
                "custtype": "P",
            }

            params = {
                "fid_cond_mrkt_div_code": "U",
                "fid_input_iscd": self.INDEX_MARKET_CODES[index_code],
                "fid_input_date_1": date,
                "fid_period_div_code": "D",
            }
            response = requests.get(url, headers=headers, params=params)

            if response.status_code != 200:
                raise Exception(f"API request failed with status {response.status_code}")

            data = response.json()

            if data["rt_cd"] != "0":
                raise Exception(f"API error: {data['msg1']}")

            return data
        except Exception as e:
            print(f"Error fetching domestic index data for {index_code}: {str(e)}")
            return {"error": str(e)}

    def get_stock_price_history_by_minute(
        self,
        symbol: str,
        time: str | None = None,
        limit: int | None = 30,
        desc: bool = False,
    ) -> list[dict]:
        """주식당일분봉조회[v1_국내주식-022]
        당일 분봉 데이터만 제공됩니다. (전일자 분봉 미제공)

        Args:
            symbol (str): 종목코드
            time (str | None): 조회 시작시간 (HHMMSS 형식, 예: "123000"은 12시 30분부터 조회) None인 경우 현재시각부터 조회
            limit (int): 조회 건수, 기본값 30건
            desc (bool): 시간 역순 정렬 여부, 기본값은 False (False: 과거순 정렬, True: 최신순 정렬)

        Returns:
            list[dict]: 주식 분봉 시세

        Note:
            - time에 미래 시각을 입력하면 현재 시각 기준으로 조회됩니다.
            - output2의 첫번째 배열의 체결량(cntg_vol)은 첫체결이 발생되기 전까지는 이전 분봉의 체결량이 표시됩니다.
            - 한 번의 API 호출로 최대 30건의 데이터를 가져올 수 있으며, 여러 번 호출하여 더 많은 데이터를 가져올 수 있습니다.
            - 개선 가능 사항 :
                - ETF, ETN의 분봉 데이터를 사용하여 국내 지수 분봉 데이터 추가 조회 가능
                - 섹터/업종별 지수 추가 조회 가능
        """
        path = "uapi/domestic-stock/v1/quotations/inquire-time-itemchartprice"
        url = f"{self._url}/{path}"

        headers = self._auth.get_header()
        headers["tr_id"] = "FHKST03010200"

        # 한국 시간대
        kr_tz = pytz.timezone("Asia/Seoul")
        now = datetime.now(kr_tz)

        if not time:
            time = now.strftime("%H%M%S")

        result: list[dict] = []
        today = now.strftime("%Y%m%d")
        current_time = time

        result: list[dict] = []

        while limit is None or len(result) < limit:
            params = {
                "FID_COND_MRKT_DIV_CODE": "J",  # 시장 분류 코드 (J : 주식)
                "FID_INPUT_ISCD": symbol,  # 종목코드
                "FID_INPUT_HOUR_1": current_time,  # 조회 시작 시간
                "FID_ETC_CLS_CODE": "",  # 종목 분류 코드 (기본값: 빈 문자열)
                "FID_PW_DATA_INCU_YN": "N",  # 데이터 포함 여부 (기본값: "N")
            }

            resp = self._request(method="get", url=url, headers=headers, params=params)

            records = list(resp.json["output2"])
            if not records:
                break

            for record in records:
                record["stck_cntg_hour"] = self._parse_date(f"{today}{record['stck_cntg_hour']}")

            if limit is not None:
                remaining = limit - len(result)
                records = records[:remaining]

            result.extend(records)

            if limit is not None and len(result) >= limit:
                break

            last_record = records[-1]
            if "stck_cntg_hour" not in last_record:
                break

            current_time = self._get_next_keyb_minute(records)

        if not desc:
            result.reverse()

        return result

    def _get_next_keyb_minute(self, records: list[dict], period: int = 1) -> str:
        last_record = records[-1]
        last_time: datetime = last_record["stck_cntg_hour"]
        next_time = last_time - timedelta(minutes=period)
        return next_time.strftime("%H%M%S")

    def iscd_stat_cls_code(self, stock_code: str, retry_count: int = 3) -> Optional[str]:
        stock_code = stock_code[1:]
        url = "https://openapi.koreainvestment.com:9443/uapi/domestic-stock/v1/quotations/inquire-price"

        for attempt in range(retry_count):
            try:
                headers = {
                    "Content-Type": "application/json",
                    "authorization": f"Bearer {self.access_token}",
                    "appkey": self.app_key,
                    "appsecret": self.app_secret,
                    "tr_id": "FHKST01010100",
                }

                params = {"FID_COND_MRKT_DIV_CODE": "J", "FID_INPUT_ISCD": stock_code}

                response = requests.get(url, headers=headers, params=params)
                response.raise_for_status()  # HTTP 에러 체크
                stock_info = json.loads(response.text)

                if stock_info.get("rt_cd") == "0":  # 성공 응답
                    output = stock_info.get("output", {})
                    code = output.get("iscd_stat_cls_code")
                    logger.info(f"iscd_stat_cls_code: {code}")
                    return code

                elif stock_info.get("msg_cd") == "EGW00121":  # 토큰 만료
                    logger.warning("Token expired, refreshing token...")
                    self.access_token = self._get_access_token()
                    continue

                elif stock_info.get("msg_cd") == "EGW00201":  # rate limit
                    wait_time = 1 * (attempt + 1)
                    logger.warning(f"Rate limit hit, waiting {wait_time} seconds before retry")
                    time.sleep(wait_time)
                    continue

                else:
                    logger.error(f"API Error: {stock_info.get('msg1')}")

            except Exception as e:
                logger.error(f"Error fetching stock status for {stock_code}: {str(e)}")
                if attempt < retry_count - 1:
                    time.sleep(1)

        return None

    def get_exchange_rates(self) -> dict:
        """
        원화 -> 달러 환율 정보를 가져옵니다 (전일 환율 및 당일 환율)

        장 마감 시에는 today_rate가 전일 종가 환율이 됩니다.

        Returns:
            dict: {
                'yesterday_rate': float,  # 전일 환율
                'today_rate': float,      # 당일 환율
                'date': str               # 기준 일자 (YYYYMMDD)
            }
        """
        try:
            url = f"{self.base_url}/uapi/overseas-price/v1/quotations/price"

            headers = {
                "content-type": "application/json; charset=utf-8",
                "authorization": f"Bearer {self.access_token}",
                "appkey": self.app_key,
                "appsecret": self.app_secret,
                "tr_id": "HHDFS76200200",
                "custtype": "P",
            }

            params = {"AUTH": "", "EXCD": "NAS", "SYMB": "AAPL"}

            response = requests.get(url, headers=headers, params=params)

            if response.status_code != 200:
                raise Exception(f"API request failed with status {response.status_code}")

            data = response.json()

            if data.get("rt_cd") != "0":
                raise Exception(f"API error: {data.get('msg1')}")

            output = data.get("output", {})

            today_rate_str = output.get("t_rate", "0")
            yesterday_rate_str = output.get("p_rate", "0")

            today_rate_str = today_rate_str.replace(",", "") if today_rate_str else "0"
            yesterday_rate_str = yesterday_rate_str.replace(",", "") if yesterday_rate_str else "0"

            today_rate = float(today_rate_str)
            yesterday_rate = float(yesterday_rate_str) if yesterday_rate_str else 0

            if yesterday_rate == 0:
                logger.warning("No yesterday's exchange rate found.")
                return today_rate

            else:
                return yesterday_rate

        except Exception as e:
            logger.error(f"Error fetching exchange rates: {str(e)}")
            return {"yesterday_rate": 0, "today_rate": 0, "date": datetime.now().strftime("%Y%m%d")}

    def get_etf_constituents(self, etf_code: str) -> dict:
        """
        ETF 구성종목 시세를 조회합니다.

        Args:
            etf_code (str): ETF 종목코드 (예: "069500" - KODEX 200)

        Returns:
            dict: {
                'etf_info': {
                    'current_price': float,  # 현재가
                    'price_change': float,   # 전일대비
                    'price_change_sign': str,  # 전일대비 부호 (2: 상승, 5: 하락)
                    'price_change_rate': float,  # 전일대비율
                    'nav': float,  # NAV
                    'nav_change': float,  # NAV 전일대비
                    'nav_change_rate': float,  # NAV 전일대비율
                },
                'constituents': list[dict],  # 구성종목 리스트
                'message': str  # 응답 메시지
            }
        """
        try:
            url = f"{self.base_url}/uapi/etfetn/v1/quotations/inquire-component-stock-price"

            headers = {
                "content-type": "application/json; charset=utf-8",
                "authorization": f"Bearer {self.access_token}",
                "appkey": self.app_key,
                "appsecret": self.app_secret,
                "tr_id": "FHKST121600C0",
                "custtype": "P",
            }

            params = {
                "FID_COND_MRKT_DIV_CODE": "J",  # 시장구분코드 (J: 주식)
                "FID_INPUT_ISCD": etf_code,
                "FID_COND_SCR_DIV_CODE": "11216",  # Unique key
            }

            response = requests.get(url, headers=headers, params=params)

            if response.status_code != 200:
                raise Exception(f"API request failed with status {response.status_code}")

            data = response.json()

            if data.get("rt_cd") != "0":
                raise Exception(f"API error: {data.get('msg1')}")

            output1 = data.get("output1", {})
            output2 = data.get("output2", [])

            # ETF 정보 파싱
            etf_info = {
                "current_price": float(output1.get("stck_prpr", "0")),
                "price_change": float(output1.get("prdy_vrss", "0")),
                "price_change_sign": output1.get("prdy_vrss_sign", "5"),
                "price_change_rate": float(output1.get("prdy_ctrt", "0")),
                "nav": float(output1.get("nav", "0")),
                "nav_change": float(output1.get("nav_prdy_vrss", "0")),
                "nav_change_rate": float(output1.get("nav_prdy_ctrt", "0")),
            }

            # 구성종목 정보 파싱
            constituents = []
            for item in output2:
                constituent = {
                    "ticker": item.get("stck_shrn_iscd", ""),
                    "name": item.get("hts_kor_isnm", ""),
                    "current_price": float(item.get("stck_prpr", "0")),
                    "price_change": float(item.get("prdy_vrss", "0")),
                    "price_change_sign": item.get("prdy_vrss_sign", "5"),
                    "price_change_rate": float(item.get("prdy_ctrt", "0")),
                    "volume": int(item.get("acml_vol", "0")),
                    "trading_value": int(item.get("acml_tr_pbmn", "0")),
                    "weight": float(item.get("etf_cnfg_issu_rlim", "0")),
                    "market_cap": int(item.get("hts_avls", "0")),
                    "etf_market_cap": int(item.get("etf_cnfg_issu_avls", "0")),
                    "etf_valuation": int(item.get("etf_vltn_amt", "0")),
                }
                constituents.append(constituent)

            return {
                "etf_info": etf_info,
                "constituents": constituents,
                "message": data.get("msg1", ""),
            }

        except Exception as e:
            logger.error(f"Error fetching ETF constituents for {etf_code}: {str(e)}")
            return {
                "etf_info": {},
                "constituents": [],
                "message": str(e),
            }<|MERGE_RESOLUTION|>--- conflicted
+++ resolved
@@ -271,21 +271,12 @@
 
                 else:
                     logger.error(f"API Error: {data.get('msg1')}")
-<<<<<<< HEAD
 
             except Exception as e:
                 logger.error(f"Error fetching index data for {market}: {str(e)}")
                 if attempt < retry_count - 1:
                     time.sleep(1)
 
-=======
-
-            except Exception as e:
-                logger.error(f"Error fetching index data for {market}: {str(e)}")
-                if attempt < retry_count - 1:
-                    time.sleep(1)
-
->>>>>>> e6d66c44
         logger.error(f"Failed to get index minute data after {retry_count} attempts for market {market}")
         return {"error": f"Failed to get data after {retry_count} retry attempts"}
 
