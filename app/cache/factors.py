import json
from app.core.redis import redis_client
from app.database.crud import database
from typing import Literal
<<<<<<< HEAD
=======

>>>>>>> 68827db7

class FactorsCache:
    def __init__(self, asset_type: Literal["stock", "etf"] = "stock"):
        self.redis = redis_client()
        self.factors_key = f"{asset_type}_factors"
<<<<<<< HEAD
        self.last_update_key = f"{asset_type}_factors_last_update"
        self.asset_type = asset_type

    def get_configs(self) -> dict:
        """
        특정 국가 및 자산 유형에 대한 팩터 설정을 가져옵니다.

        Args:
            asset_type: 자산 유형 ('stock' 또는 'etf')
        """

        factors_key = self.factors_key
        last_update_key = self.last_update_key

        cached = self.redis.get(factors_key)
        last_update_str = self.redis.get(last_update_key)
=======
        self.asset_type = asset_type

    def get_configs(self) -> dict:
        cached = self.redis.get(self.factors_key)
>>>>>>> 68827db7

        if not cached:
            return self._update_configs()

        configs = json.loads(cached)

        return configs

    def _update_configs(self) -> dict:
<<<<<<< HEAD
        """특정 국가 및 자산 유형에 대한 팩터 설정을 업데이트합니다."""
=======
>>>>>>> 68827db7
        condition = {}
        if self.asset_type == "stock":
            condition["is_stock"] = True
        elif self.asset_type == "etf":
            condition["is_etf"] = True

        factors = database._select(
            "factors",
            columns=["factor", "description", "unit", "category", "sort_direction", "min_value", "max_value"],
            **condition,
        )

        configs = {}
        for factor in factors:
            configs[factor.factor] = {
                "description": factor.description,
                "unit": factor.unit,
                "category": factor.category,
                "direction": factor.sort_direction,
                "min_value": factor.min_value,
                "max_value": factor.max_value,
            }
        

<<<<<<< HEAD
        factors_key = self.factors_key
        last_update_key = self.last_update_key

        self.redis.set(factors_key, json.dumps(configs))
        self.redis.set(last_update_key, datetime.now().isoformat())

        return configs

    def force_update(self, asset_type: str = "stock") -> dict:
        """
        캐시를 강제로 업데이트하는 함수

        Args:
            asset_type: 특정 자산 유형만 업데이트하려면 지정 ('stock' 또는 'etf')
        """
        if asset_type:
            self.clear_cache()
            return self._update_configs()

        results = {}
        for asset_type in self.asset_types:
            self.clear_cache()
            results[f"{self.asset_type}"] = self._update_configs()

        return results

    def clear_cache(self) -> None:
        """
        캐시를 삭제하는 함수

        Args:
            asset_type: 특정 자산 유형만 삭제하려면 지정 ('stock' 또는 'etf')
        """
        factors_key = self.factors_key
        last_update_key = self.last_update_key
        self.redis.delete(factors_key)
        self.redis.delete(last_update_key)
        return
=======
        self.redis.set(self.factors_key, json.dumps(configs))

    def force_update(self) -> dict:
        self.clear_cache()
        self._update_configs()

    def clear_cache(self) -> None:
        self.redis.delete(self.factors_key)
>>>>>>> 68827db7


factors_cache = FactorsCache()
etf_factors_cache = FactorsCache(asset_type="etf")<|MERGE_RESOLUTION|>--- conflicted
+++ resolved
@@ -2,38 +2,16 @@
 from app.core.redis import redis_client
 from app.database.crud import database
 from typing import Literal
-<<<<<<< HEAD
-=======
 
->>>>>>> 68827db7
 
 class FactorsCache:
     def __init__(self, asset_type: Literal["stock", "etf"] = "stock"):
         self.redis = redis_client()
         self.factors_key = f"{asset_type}_factors"
-<<<<<<< HEAD
-        self.last_update_key = f"{asset_type}_factors_last_update"
-        self.asset_type = asset_type
-
-    def get_configs(self) -> dict:
-        """
-        특정 국가 및 자산 유형에 대한 팩터 설정을 가져옵니다.
-
-        Args:
-            asset_type: 자산 유형 ('stock' 또는 'etf')
-        """
-
-        factors_key = self.factors_key
-        last_update_key = self.last_update_key
-
-        cached = self.redis.get(factors_key)
-        last_update_str = self.redis.get(last_update_key)
-=======
         self.asset_type = asset_type
 
     def get_configs(self) -> dict:
         cached = self.redis.get(self.factors_key)
->>>>>>> 68827db7
 
         if not cached:
             return self._update_configs()
@@ -43,10 +21,6 @@
         return configs
 
     def _update_configs(self) -> dict:
-<<<<<<< HEAD
-        """특정 국가 및 자산 유형에 대한 팩터 설정을 업데이트합니다."""
-=======
->>>>>>> 68827db7
         condition = {}
         if self.asset_type == "stock":
             condition["is_stock"] = True
@@ -69,27 +43,12 @@
                 "min_value": factor.min_value,
                 "max_value": factor.max_value,
             }
-        
 
-<<<<<<< HEAD
-        factors_key = self.factors_key
-        last_update_key = self.last_update_key
+        self.redis.set(self.factors_key, json.dumps(configs))
 
-        self.redis.set(factors_key, json.dumps(configs))
-        self.redis.set(last_update_key, datetime.now().isoformat())
-
-        return configs
-
-    def force_update(self, asset_type: str = "stock") -> dict:
-        """
-        캐시를 강제로 업데이트하는 함수
-
-        Args:
-            asset_type: 특정 자산 유형만 업데이트하려면 지정 ('stock' 또는 'etf')
-        """
-        if asset_type:
-            self.clear_cache()
-            return self._update_configs()
+    def force_update(self) -> dict:
+        self.clear_cache()
+        self._update_configs()
 
         results = {}
         for asset_type in self.asset_types:
@@ -99,27 +58,7 @@
         return results
 
     def clear_cache(self) -> None:
-        """
-        캐시를 삭제하는 함수
-
-        Args:
-            asset_type: 특정 자산 유형만 삭제하려면 지정 ('stock' 또는 'etf')
-        """
-        factors_key = self.factors_key
-        last_update_key = self.last_update_key
-        self.redis.delete(factors_key)
-        self.redis.delete(last_update_key)
-        return
-=======
-        self.redis.set(self.factors_key, json.dumps(configs))
-
-    def force_update(self) -> dict:
-        self.clear_cache()
-        self._update_configs()
-
-    def clear_cache(self) -> None:
         self.redis.delete(self.factors_key)
->>>>>>> 68827db7
 
 
 factors_cache = FactorsCache()
