--- conflicted
+++ resolved
@@ -1,15 +1,14 @@
-from datetime import datetime
 import json
 from app.core.redis import redis_client
 from app.database.crud import database
 from typing import Literal
+
 
 class FactorsCache:
     def __init__(self, asset_type: Literal["stock", "etf"] = "stock"):
         self.redis = redis_client()
         self.factors_key = f"{asset_type}_factors"
         self.asset_type = asset_type
-
 
     def get_configs(self) -> dict:
         cached = self.redis.get(self.factors_key)
@@ -21,7 +20,6 @@
 
         return configs
 
-
     def _update_configs(self) -> dict:
         condition = {}
         if self.asset_type == "stock":
@@ -31,11 +29,7 @@
 
         factors = database._select(
             "factors",
-<<<<<<< HEAD
-            columns=["factor", "description", "unit", "category", "sort_direction", "min_value"],
-=======
             columns=["factor", "description", "unit", "category", "sort_direction", "min_value", "max_value"],
->>>>>>> 6163c7f2
             **condition,
         )
 
@@ -47,20 +41,14 @@
                 "category": factor.category,
                 "direction": factor.sort_direction,
                 "min_value": factor.min_value,
-<<<<<<< HEAD
-=======
                 "max_value": factor.max_value,
->>>>>>> 6163c7f2
             }
-        
 
         self.redis.set(self.factors_key, json.dumps(configs))
-
 
     def force_update(self) -> dict:
         self.clear_cache()
         self._update_configs()
-
 
     def clear_cache(self) -> None:
         self.redis.delete(self.factors_key)
