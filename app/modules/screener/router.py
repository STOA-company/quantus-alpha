from fastapi import APIRouter, HTTPException, Depends, Response
from typing import List, Dict, Optional
import io
from app.modules.screener.service import get_screener_service, ScreenerService
from app.modules.screener.schemas import (
    FactorResponse,
    GroupMetaData,
    FilteredStocks,
    GroupFilter,
)
import logging
from app.utils.oauth_utils import get_current_user
from app.utils.factor_utils import factor_utils
from app.cache.factors import factors_cache
from app.models.models_factors import CategoryEnum
from app.common.constants import (
    REVERSE_FACTOR_MAP,
    REVERSE_FACTOR_MAP_EN,
    UNIT_MAP,
    FACTOR_KOREAN_TO_ENGLISH_MAP,
    MARKET_KOREAN_TO_ENGLISH_MAP,
)
from app.modules.screener.schemas import MarketEnum
from app.core.exception.custom import CustomException

logger = logging.getLogger(__name__)

router = APIRouter()


@router.get("/factors/{market}", response_model=List[FactorResponse])
def get_factors(market: MarketEnum, screener_service: ScreenerService = Depends(get_screener_service)):
    """
    모든 팩터 조회
    """
    try:
        factors = screener_service.get_factors(market)
        if market in [MarketEnum.US, MarketEnum.SNP500, MarketEnum.NASDAQ]:
            nation = "us"
        else:
            nation = "kr"

        result = []
        for factor in factors:
            if factor["unit"] == "small_price":
                unit = "원" if nation == "kr" else "$"
                type = "input"
            elif factor["unit"] == "big_price":
                unit = "억원" if nation == "kr" else "K$"
                type = "input"
            else:
                unit = UNIT_MAP[factor["unit"]]
                type = "slider"
            result.append(
                FactorResponse(
                    factor=factor["factor"],
                    description=factor["description"],
                    unit=unit,
                    category=factor["category"],
                    direction=factor["direction"],
                    min_value=factor["min_value"],
                    max_value=factor["max_value"],
                    type=type,
                )
            )
        return result
    except Exception as e:
        logger.error(f"Error getting factors: {e}")
        raise HTTPException(status_code=500, detail=str(e))


@router.post("/stocks", response_model=Dict)
def get_filtered_stocks(
    filtered_stocks: FilteredStocks, screener_service: ScreenerService = Depends(get_screener_service)
):
    """
    필터링된 종목들 조회

    market_filter : ["us", "kr", "S&P 500", "NASDAQ", "KOSPI", "KOSDAQ"] 중 하나
    """
    try:
        custom_filters = []
        if filtered_stocks.custom_filters:
            custom_filters = [
                {
                    "factor": REVERSE_FACTOR_MAP[condition.factor],
                    "above": condition.above,
                    "below": condition.below,
                }
                for condition in filtered_stocks.custom_filters
            ]

        request_columns = ["Code", "Name", "country", "score"]
        reverse_factor_map = REVERSE_FACTOR_MAP
        if filtered_stocks.lang == "en":
            reverse_factor_map = REVERSE_FACTOR_MAP_EN

        for column in [reverse_factor_map[column] for column in filtered_stocks.columns]:
            if column not in request_columns:
                request_columns.append(column)

        sort_by = "score"
        if filtered_stocks.sort_by:
            sort_by = reverse_factor_map[filtered_stocks.sort_by]

        stocks_data, total_count = screener_service.get_filtered_stocks(
            filtered_stocks.market_filter,
            filtered_stocks.sector_filter,
            custom_filters,
            request_columns,
            filtered_stocks.limit,
            filtered_stocks.offset,
            sort_by,
            filtered_stocks.ascending,
            filtered_stocks.lang,
        )

        has_next = filtered_stocks.offset * filtered_stocks.limit + filtered_stocks.limit < total_count

        if filtered_stocks.lang == "en":
            for stock in stocks_data:
                stock["Market"] = MARKET_KOREAN_TO_ENGLISH_MAP[stock["Market"]]

        result = {"data": stocks_data, "has_next": has_next}
        return result

    except CustomException as e:
        logger.error(f"Error getting filtered stocks: {e}")
        raise HTTPException(status_code=e.status_code, detail=e.message)

    except Exception as e:
        logger.error(f"Error getting filtered stocks: {e}")
        raise HTTPException(status_code=500, detail=str(e))


@router.post("/stocks/count", response_model=Dict)
def get_filtered_stocks_count(
    filtered_stocks: FilteredStocks, screener_service: ScreenerService = Depends(get_screener_service)
):
    """
    필터링된 종목들 조회

    market_filter : ["us", "kr", "S&P 500", "NASDAQ", "KOSPI", "KOSDAQ"] 중 하나
    """
    try:
        custom_filters = []
        if filtered_stocks.custom_filters:
            custom_filters = [
                {
                    "factor": REVERSE_FACTOR_MAP[condition.factor],
                    "above": condition.above,
                    "below": condition.below,
                }
                for condition in filtered_stocks.custom_filters
            ]

        total_count = screener_service.get_filtered_stocks_count(
            filtered_stocks.market_filter,
            filtered_stocks.sector_filter,
            custom_filters,
            [REVERSE_FACTOR_MAP[column] for column in filtered_stocks.columns],
        )

        result = {"count": total_count}
        return result

    except Exception as e:
        logger.error(f"Error getting filtered stocks: {e}")
        raise HTTPException(status_code=500, detail=str(e))


@router.post("/stocks/description", response_model=Dict)
def get_filtered_stocks_with_description(
    filtered_stocks: FilteredStocks, screener_service: ScreenerService = Depends(get_screener_service)
):
    """
    필터링된 종목들 조회 (설명 포함)

    market_filter : ["us", "kr", "S&P 500", "NASDAQ", "KOSPI", "KOSDAQ"] 중 하나
    """
    try:
        custom_filters = []
        if filtered_stocks.custom_filters:
            custom_filters = [
                {
                    "factor": REVERSE_FACTOR_MAP[condition.factor],
                    "above": condition.above,
                    "below": condition.below,
                }
                for condition in filtered_stocks.custom_filters
            ]

        request_columns = ["Code", "Name", "country", "score"]
        reverse_factor_map = REVERSE_FACTOR_MAP
        if filtered_stocks.lang == "en":
            reverse_factor_map = REVERSE_FACTOR_MAP_EN

        for column in [reverse_factor_map[column] for column in filtered_stocks.columns]:
            if column not in request_columns:
                request_columns.append(column)

        sort_by = "score"
        if filtered_stocks.sort_by:
            sort_by = reverse_factor_map[filtered_stocks.sort_by]

        stocks_data, total_count = screener_service.get_filtered_stocks_with_description(
            filtered_stocks.market_filter,
            filtered_stocks.sector_filter,
            custom_filters,
            request_columns,
            filtered_stocks.limit,
            filtered_stocks.offset,
            sort_by,
            filtered_stocks.ascending,
            filtered_stocks.lang,
        )

        has_next = filtered_stocks.offset * filtered_stocks.limit + filtered_stocks.limit < total_count

        if filtered_stocks.lang == "en":
            for stock in stocks_data:
                if "Market" in stock:
                    stock["Market"] = MARKET_KOREAN_TO_ENGLISH_MAP[stock["Market"]]

        result = {"data": stocks_data, "has_next": has_next}
        return result

    except CustomException as e:
        logger.error(f"Error getting filtered stocks with description: {e}")
        raise HTTPException(status_code=e.status_code, detail=e.message)

    except Exception as e:
        logger.error(f"Error getting filtered stocks with description: {e}")
        raise HTTPException(status_code=500, detail=str(e))


@router.post("/stocks/download")
def download_filtered_stocks(
    filtered_stocks: FilteredStocks, screener_service: ScreenerService = Depends(get_screener_service)
):
    custom_filters = []
    if filtered_stocks.custom_filters:
        custom_filters = [
            {
                "factor": condition.factor,
                "above": condition.above,
                "below": condition.below,
            }
            for condition in filtered_stocks.custom_filters
        ]
    sorted_df = screener_service.get_filtered_stocks(
        filtered_stocks.market_filter, filtered_stocks.sector_filter, custom_filters, filtered_stocks.columns
    )

    stream = io.StringIO()
    sorted_df.to_csv(stream, index=False, encoding="utf-8-sig")  # 한글 인코딩

    return Response(
        content=stream.getvalue(),
        media_type="text/csv",
        headers={"Content-Disposition": 'attachment; filename="filtered_stocks.csv"'},
    )


@router.get("/groups", response_model=List[GroupMetaData])
def get_groups(
    current_user: str = Depends(get_current_user), screener_service: ScreenerService = Depends(get_screener_service)
):
    """
    저장된 필터 목록 조회
    """
    try:
        groups = screener_service.get_groups(current_user.id)
        return [GroupMetaData(id=group["id"], name=group["name"], type=group["type"]) for group in groups]
    except Exception as e:
        logger.error(f"Error getting groups: {e}")
        return []


@router.post("/groups", response_model=Dict)
def create_or_update_group(
    group_filter: GroupFilter,
    current_user: str = Depends(get_current_user),
    screener_service: ScreenerService = Depends(get_screener_service),
):
    """
    필터 생성 또는 업데이트
    """
    try:
        if group_filter.id:
            is_success = screener_service.update_group(
                group_id=group_filter.id,
                name=group_filter.name,
                market_filter=group_filter.market_filter,
                sector_filter=group_filter.sector_filter,
                custom_filters=group_filter.custom_filters,
                factor_filters=group_filter.factor_filters,
            )
            message = "Filter updated successfully"
        else:
            is_success = screener_service.create_group(
                user_id=current_user.id,
                name=group_filter.name,
                market_filter=group_filter.market_filter,
                sector_filter=group_filter.sector_filter,
                custom_filters=group_filter.custom_filters,
                factor_filters=group_filter.factor_filters,
                type=group_filter.type,
            )
            message = "Group created successfully"
        if is_success:
            return {"message": message}
    except CustomException as e:
        logger.error(f"Error creating group: {e}")
        raise HTTPException(status_code=e.status_code, detail=e.message)
    except Exception as e:
        logger.error(f"Error creating group: {e}")
        raise HTTPException(status_code=500, detail=str(e))


@router.delete("/groups/{group_id}", response_model=Dict)
def delete_group(group_id: int, screener_service: ScreenerService = Depends(get_screener_service)):
    """
    필터 삭제
    """
    try:
        is_success = screener_service.delete_group(group_id)
        if is_success:
            return {"message": "Group deleted successfully"}
        else:
            raise HTTPException(status_code=500, detail="Failed to delete filter")
    except Exception as e:
        logger.error(f"Error deleting group: {e}")
        raise HTTPException(status_code=500, detail=str(e))


@router.post("/groups/reorder", response_model=Dict)
def reorder_groups(groups: List[int], screener_service: ScreenerService = Depends(get_screener_service)):
    """
    필터 순서 업데이트
    """
    try:
        is_success = screener_service.reorder_groups(groups)
        if is_success:
            return {"message": "Group reordered successfully"}
        else:
            raise HTTPException(status_code=500, detail="Failed to reorder groups")
    except Exception as e:
        logger.error(f"Error reordering groups: {e}")
        raise HTTPException(status_code=500, detail=str(e))


@router.post("/groups/name")
def update_group_name(group_id: int, name: str, screener_service: ScreenerService = Depends(get_screener_service)):
    """
    그룹 이름 수정
    """
    try:
        updated_group_name = screener_service.update_group_name(group_id, name)
        return {"message": f"Group name updated to {updated_group_name}"}
    except CustomException as e:
        logger.error(f"Error updating group name: {e}")
        raise HTTPException(status_code=e.status_code, detail=e.message)
    except Exception as e:
        logger.error(f"Error updating group name: {e}")
        raise HTTPException(status_code=500, detail=str(e))


@router.get("/groups/{group_id}", response_model=GroupFilter)
def get_group_filters(group_id: int, screener_service: ScreenerService = Depends(get_screener_service)):
    """
    필터 목록 조회
    """
    try:
        if group_id == -1:
            return GroupFilter(
                id=-1,
                name="기본",
                market_filter=MarketEnum.US,
                sector_filter=[],
                custom_filters=[],
                factor_filters=[],
            )
        group_filters = screener_service.get_group_filters(group_id)
        stock_filters = group_filters["stock_filters"]

        market_filter = None
        sector_filter = []
        custom_filters = []

        for stock_filter in stock_filters:
            if stock_filter["factor"] == "시장":
                market_filter = stock_filter["value"]
            elif stock_filter["factor"] == "산업":
                sector_filter.append(stock_filter["value"])
            else:
                custom_filters.append(stock_filter)

        factor_filters = group_filters["factor_filters"]
        return GroupFilter(
            id=group_id,
            name=group_filters["name"],
            market_filter=market_filter,
            sector_filter=sector_filter,
            custom_filters=custom_filters,
            factor_filters=factor_filters,
        )
    except Exception as e:
        logger.error(f"Error getting group filters: {e}")
        raise HTTPException(status_code=500, detail=str(e))


@router.get("/columns", response_model=dict)
def get_columns(
    category: CategoryEnum,
    group_id: Optional[int] = None,
    lang: Optional[str] = "kr",
    screener_service: ScreenerService = Depends(get_screener_service),
):
    """
    컬럼 목록 조회
    """
    try:
        columns = []
        if category == CategoryEnum.CUSTOM:
            columns = screener_service.get_columns(group_id)
        elif category == CategoryEnum.TECHNICAL:
            columns = ["베타 (52주)", "RSI (14일)", "샤프 비율 (52주)", "모멘텀 (6개월)", "변동성 (52주)"]
        elif category == CategoryEnum.FUNDAMENTAL:
            columns = ["ROE", "F-score", "부채 비율", "영업 이익", "Altman Z-score"]
        elif category == CategoryEnum.VALUATION:
            columns = ["PBR", "PCR", "PER", "POR", "PSR"]

        result = ["티커", "종목명", "국가", "시장", "산업", "스코어"] + columns
        if lang == "en":
            result = [FACTOR_KOREAN_TO_ENGLISH_MAP[factor] for factor in result]
        return {"columns": result}
    except Exception as e:
        logger.error(f"Error getting columns: {e}")
<<<<<<< HEAD
=======
        raise HTTPException(status_code=500, detail=str(e))


@router.get("/parquet/{country}")
def update_parquet(country: str):
    try:
        if country == "kr":
            factor_utils.process_kr_factor_data()
        elif country == "us":
            factor_utils.process_us_factor_data()
        else:
            raise HTTPException(status_code=400, detail="Invalid country")
        factor_utils.archive_parquet(country)
        factors_cache.force_update()
        return {"message": "Parquet updated successfully"}
    except Exception as e:
        logger.error(f"Error updating parquet: {e}")
>>>>>>> 6163c7f2
        raise HTTPException(status_code=500, detail=str(e))<|MERGE_RESOLUTION|>--- conflicted
+++ resolved
@@ -437,8 +437,6 @@
         return {"columns": result}
     except Exception as e:
         logger.error(f"Error getting columns: {e}")
-<<<<<<< HEAD
-=======
         raise HTTPException(status_code=500, detail=str(e))
 
 
@@ -456,5 +454,4 @@
         return {"message": "Parquet updated successfully"}
     except Exception as e:
         logger.error(f"Error updating parquet: {e}")
->>>>>>> 6163c7f2
         raise HTTPException(status_code=500, detail=str(e))