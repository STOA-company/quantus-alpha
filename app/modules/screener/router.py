--- conflicted
+++ resolved
@@ -1,7 +1,6 @@
 from fastapi import APIRouter, HTTPException, Depends, Response
 from typing import List, Dict, Optional
 import io
-import time
 from app.modules.screener.service import get_screener_service, ScreenerService
 from app.modules.screener.schemas import (
     FactorResponse,
@@ -442,29 +441,12 @@
 
 @router.get("/parquet/kr")
 def update_kr_parquet():
-<<<<<<< HEAD
-    try:
-        factor_utils.process_kr_factor_data()
-        time.sleep(10)
-
-        from datetime import datetime
-        from Aws.logic.s3 import upload_file_to_bucket
-
-        file_path = "parquet/kr_stock_factors.parquet"
-        bucket_name = "alpha-finder-factors"
-        date = datetime.now().strftime("%Y%m%d")
-        obj_path = f"stock/kr_stock_factors_{date}.parquet"
-
-        upload_file_to_bucket(file_path, bucket_name, obj_path)
-
-=======
     """
     파퀴 업데이트
     """
     try:
         factor_utils.process_kr_factor_data()
         factor_utils.archive_parquet("kr")
->>>>>>> 57472112
         return {"message": "Parquet updated successfully"}
     except Exception as e:
         logger.error(f"Error updating parquet: {e}")
@@ -473,29 +455,12 @@
 
 @router.get("/parquet/us")
 def update_us_parquet():
-<<<<<<< HEAD
-    try:
-        factor_utils.process_us_factor_data()
-        time.sleep(10)
-
-        from datetime import datetime
-        from Aws.logic.s3 import upload_file_to_bucket
-
-        file_path = "parquet/us_stock_factors.parquet"
-        bucket_name = "alpha-finder-factors"
-        date = datetime.now().strftime("%Y%m%d")
-        obj_path = f"stock/us_stock_factors_{date}.parquet"
-
-        upload_file_to_bucket(file_path, bucket_name, obj_path)
-
-=======
     """
     파퀴 업데이트
     """
     try:
         factor_utils.process_us_factor_data()
         factor_utils.archive_parquet("us")
->>>>>>> 57472112
         return {"message": "Parquet updated successfully"}
     except Exception as e:
         logger.error(f"Error updating parquet: {e}")
