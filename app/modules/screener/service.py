--- conflicted
+++ resolved
@@ -41,7 +41,6 @@
         lang: Optional[str] = "kr",
     ) -> Tuple[List[Dict], int]:
         try:
-<<<<<<< HEAD
             if market_filter in [MarketEnum.US, MarketEnum.SNP500, MarketEnum.NASDAQ]:
                 country = "us"
             else:
@@ -49,8 +48,6 @@
 
             print("SERVICE COLUMNS", columns)
 
-=======
->>>>>>> 9073cce6
             if sort_by not in columns and sort_by not in ["Code", "Name", "country", "market", "sector", "score"]:
                 raise CustomException(status_code=400, message="sort_by must be in columns")
 
@@ -61,13 +58,9 @@
 
             stocks = factor_utils.filter_stocks(market_filter, sector_filter, custom_filters)
             filtered_df = factor_utils.get_filtered_stocks_df(market_filter, stocks, columns)
-<<<<<<< HEAD
             scored_df = calculate_factor_score(filtered_df, country, "stock")
-=======
-            scored_df = calculate_factor_score(filtered_df)
             if scored_df.empty:
                 return [], 0
->>>>>>> 9073cce6
             merged_df = filtered_df.merge(scored_df, on="Code", how="inner")
             sorted_df = merged_df.sort_values(by=sort_by, ascending=ascending).reset_index(drop=True)
             if market_filter in [MarketEnum.US, MarketEnum.SNP500, MarketEnum.NASDAQ]:
@@ -170,15 +163,10 @@
 
             stocks = factor_utils.filter_stocks(market_filter, sector_filter, custom_filters)
             filtered_df = factor_utils.get_filtered_stocks_df(market_filter, stocks, columns)
-<<<<<<< HEAD
             scored_df = calculate_factor_score_with_description(filtered_df, country, "stock")
-=======
-
-            scored_df = calculate_factor_score_with_description(filtered_df)
             if scored_df.empty:
                 return [], 0
 
->>>>>>> 9073cce6
             merged_df = filtered_df.merge(scored_df, on="Code", how="inner")
             sorted_df = merged_df.sort_values(by=sort_by, ascending=ascending).reset_index(drop=True)
 
@@ -488,7 +476,6 @@
             logger.error(f"Error in update_group_name: {e}")
             raise e
 
-<<<<<<< HEAD
     def validate_group(self, group_ids: List[int]) -> bool:
         if len(group_ids) > self.MAX_GROUPS:
             raise CustomException(status_code=400, detail="Groups is too long")
@@ -513,7 +500,7 @@
                 return False
             group_user_id = int(groups[0].user_id)
             return group_user_id == user_id
-=======
+
     def get_available_sectors(self, lang: str = "kr") -> List[str]:
         kr_df = pd.read_parquet("parquet/kr_stock_factors.parquet")
         us_df = pd.read_parquet("parquet/us_stock_factors.parquet")
@@ -524,7 +511,6 @@
         sectors = list(set(kr_sectors + us_sectors))
 
         return sectors
->>>>>>> 9073cce6
 
 
 def get_screener_service():
