--- conflicted
+++ resolved
@@ -2468,11 +2468,7 @@
                 df_merged = df_info if df_merged is None else pd.merge(df_merged, df_info, on="ticker", how="left")
         if krx:
             # 데이터 가져오기
-<<<<<<< HEAD
-            df_krx = self.loader.load_krx(base=True, detail=True, price=True)
-=======
             df_krx = self.loader.load_krx(base=True, detail=True, price=False)
->>>>>>> 23405f9f
             # 데이터 전처리
             df_krx = self.preprocessor.krx_data_preprocess(df_krx)
             # 데이터 합치기
