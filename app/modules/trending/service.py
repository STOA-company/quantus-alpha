<<<<<<< HEAD
from datetime import date, timedelta
from typing import List
=======
from datetime import datetime, timedelta
from typing import List

import pytz
>>>>>>> 3ec41852
from app.modules.news.services import get_news_service
from app.database.crud import JoinInfo, database
from app.database.conn import db
from app.modules.trending.schemas import TrendingStock, TrendingStockKr, TrendingStockUs


class TrendingService:
    def __init__(self):
        self.news_service = get_news_service()
        self.database = database
        self.db = db

    def get_trending_stocks(self) -> TrendingStock:
        kr = self._get_trending_stocks_kr()
        us = self._get_trending_stocks_us()
        return TrendingStock(kr=kr, us=us)

    def _get_trending_stocks_kr(self) -> List[TrendingStockKr]:
        table_name = "stock_kr_1d"

<<<<<<< HEAD
        check_date = date.today() - timedelta(days=1)
=======
        kst = pytz.timezone("Asia/Seoul")
        today = datetime.now(kst)
        weekday = today.weekday()

        if weekday == 0:
            check_date = today - timedelta(days=3)
        elif weekday == 6:
            check_date = today - timedelta(days=2)
        else:
            check_date = today - timedelta(days=1)

>>>>>>> 3ec41852
        while True:
            date_str = check_date.strftime("%Y-%m-%d")
            query_result = self.database._select(
                table=table_name,
                columns=["Ticker", "Name", "Volume", "Open", "Close", "Date"],
                order="Volume",
                ascending=False,
                limit=10,
                Date=date_str,
            )
            if query_result:
                break
            else:
                check_date = check_date - timedelta(days=1)

        result = []
        for idx, row in enumerate(query_result, start=1):
            current_price = float(row.Close) if row.Close is not None else 0.0
            open_price = float(row.Open) if row.Open is not None else 0.0

            price_rate = round(((current_price - open_price) / open_price * 100), 2) if open_price != 0 else 0.0

            stock = TrendingStockKr(
                num=idx,
                ticker=str(row.Ticker),
                name=str(row.Name),
                volume=float(row.Volume) if row.Volume is not None else 0.0,
                current_price=current_price,
                current_price_rate=price_rate,
            )
            result.append(stock)

        return result

    def _get_trending_stocks_us(self) -> List[TrendingStockUs]:
        table_name = "stock_us_1d"

<<<<<<< HEAD
=======
        kst = pytz.timezone("Asia/Seoul")
        today = datetime.now(kst)
        weekday = today.weekday()

        if weekday == 0:
            check_date = today - timedelta(days=3)
        elif weekday == 6:
            check_date = today - timedelta(days=2)
        else:
            check_date = today - timedelta(days=1)

>>>>>>> 3ec41852
        # 조인 정보 설정
        join_info = JoinInfo(
            primary_table=table_name,
            secondary_table="stock_us_tickers",
            primary_column="Ticker",
            secondary_column="ticker",
            columns=["korean_name"],
            is_outer=False,
        )

<<<<<<< HEAD
        query_result = self.database._select(
            table=table_name,
            columns=["Ticker", "Volume", "Open", "Close", "korean_name"],
            order="Volume",
            ascending=False,
            limit=10,
            join_info=join_info,
            Date=(date.today() - timedelta(days=1)).strftime("%Y-%m-%d"),
        )
=======
        while True:
            date_str = check_date.strftime("%Y-%m-%d")
            query_result = self.database._select(
                table=table_name,
                columns=["Ticker", "Volume", "Open", "Close", "korean_name"],
                order="Volume",
                ascending=False,
                limit=10,
                join_info=join_info,
                Date=date_str,
            )
            if query_result:
                break
            else:
                check_date = check_date - timedelta(days=1)
                if (today - check_date).days > 4:
                    break
>>>>>>> 3ec41852

        result = []
        for idx, row in enumerate(query_result, start=1):
            current_price = float(row.Close) if row.Close is not None else 0.0
            open_price = float(row.Open) if row.Open is not None else 0.0

            price_rate = round(((current_price - open_price) / open_price * 100), 2) if open_price != 0 else 0.0

            stock = TrendingStockUs(
                num=idx,
                ticker=str(row.Ticker),
                name=str(row.korean_name),
                volume=float(row.Volume) if row.Volume is not None else 0.0,
                current_price=current_price,
                current_price_rate=price_rate,
            )
            result.append(stock)

        return result


def get_trending_service():
    return TrendingService()<|MERGE_RESOLUTION|>--- conflicted
+++ resolved
@@ -1,12 +1,7 @@
-<<<<<<< HEAD
-from datetime import date, timedelta
-from typing import List
-=======
 from datetime import datetime, timedelta
 from typing import List
 
 import pytz
->>>>>>> 3ec41852
 from app.modules.news.services import get_news_service
 from app.database.crud import JoinInfo, database
 from app.database.conn import db
@@ -27,9 +22,6 @@
     def _get_trending_stocks_kr(self) -> List[TrendingStockKr]:
         table_name = "stock_kr_1d"
 
-<<<<<<< HEAD
-        check_date = date.today() - timedelta(days=1)
-=======
         kst = pytz.timezone("Asia/Seoul")
         today = datetime.now(kst)
         weekday = today.weekday()
@@ -41,7 +33,6 @@
         else:
             check_date = today - timedelta(days=1)
 
->>>>>>> 3ec41852
         while True:
             date_str = check_date.strftime("%Y-%m-%d")
             query_result = self.database._select(
@@ -79,8 +70,6 @@
     def _get_trending_stocks_us(self) -> List[TrendingStockUs]:
         table_name = "stock_us_1d"
 
-<<<<<<< HEAD
-=======
         kst = pytz.timezone("Asia/Seoul")
         today = datetime.now(kst)
         weekday = today.weekday()
@@ -92,7 +81,6 @@
         else:
             check_date = today - timedelta(days=1)
 
->>>>>>> 3ec41852
         # 조인 정보 설정
         join_info = JoinInfo(
             primary_table=table_name,
@@ -103,17 +91,6 @@
             is_outer=False,
         )
 
-<<<<<<< HEAD
-        query_result = self.database._select(
-            table=table_name,
-            columns=["Ticker", "Volume", "Open", "Close", "korean_name"],
-            order="Volume",
-            ascending=False,
-            limit=10,
-            join_info=join_info,
-            Date=(date.today() - timedelta(days=1)).strftime("%Y-%m-%d"),
-        )
-=======
         while True:
             date_str = check_date.strftime("%Y-%m-%d")
             query_result = self.database._select(
@@ -131,7 +108,6 @@
                 check_date = check_date - timedelta(days=1)
                 if (today - check_date).days > 4:
                     break
->>>>>>> 3ec41852
 
         result = []
         for idx, row in enumerate(query_result, start=1):
