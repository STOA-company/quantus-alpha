from typing import List
from app.database.crud import database
from app.database.conn import db
from app.modules.trending.schemas import TrendingStockRequest, TrendingStock, TrendingType


class TrendingService:
    def __init__(self):
        self.database = database
        self.db = db

    def _get_trending_type(self, request: TrendingStockRequest) -> str:
        match request.type:
            case TrendingType.UP | TrendingType.DOWN:
                return f"change_{request.period.value}"
            case TrendingType.VOL:
                return f"volume_{request.period.value}"
            case TrendingType.AMT:
                return f"volume_change_{request.period.value}"

    def get_trending_stocks(self, request: TrendingStockRequest) -> List[TrendingStock]:
        order = self._get_trending_type(request)
        ascending = True if request.type == TrendingType.DOWN else False

        latest_date_query = self.database._select(
            table="stock_trend",
            columns=["last_updated"],
            order="last_updated",
            ascending=False,
            ctry=request.ctry.value,
            limit=1,
        )

        latest_date = latest_date_query[0]._mapping["last_updated"] if latest_date_query else None

        trending_stocks = self.database._select(
            table="stock_trend",
            columns=[
                "ticker",
                "kr_name",
                "current_price",
                "last_updated",
                f"change_{request.period.value}",
                f"volume_{request.period.value}",
                f"volume_change_{request.period.value}",
            ],
            order=order,
            ascending=ascending,
            ctry=request.ctry.value,
            last_updated=latest_date,
            limit=100,
        )

        return [
            TrendingStock(
                num=idx,
                ticker=stock._mapping["ticker"],
<<<<<<< HEAD
                name=f"{stock._mapping['kr_name'].replace('(ADR)', '')} ({stock._mapping['ticker']})",
                current_price=stock._mapping["current_price"],
                current_price_rate=stock._mapping[f"change_{request.period.value}"],
                volume=stock._mapping[f"volume_{request.period.value}"],
                amount=stock._mapping[f"volume_change_{request.period.value}"],
=======
                name="Temp_name"
                if stock._mapping["kr_name"] is None
                else f"{stock._mapping['kr_name'].replace('(ADR)', '')} ({stock._mapping['ticker']})",
                current_price=0.0 if stock._mapping["current_price"] is None else stock._mapping["current_price"],
                current_price_rate=0.0
                if stock._mapping[f"change_{request.period.value}"] is None
                else stock._mapping[f"change_{request.period.value}"],
                volume=0.0
                if stock._mapping[f"volume_{request.period.value}"] is None
                else stock._mapping[f"volume_{request.period.value}"],
                amount=0.0
                if stock._mapping[f"volume_change_{request.period.value}"] is None
                else stock._mapping[f"volume_change_{request.period.value}"],
>>>>>>> dec9bcfb
            )
            for idx, stock in enumerate(trending_stocks, 1)
        ]


def get_trending_service():
    return TrendingService()<|MERGE_RESOLUTION|>--- conflicted
+++ resolved
@@ -55,13 +55,6 @@
             TrendingStock(
                 num=idx,
                 ticker=stock._mapping["ticker"],
-<<<<<<< HEAD
-                name=f"{stock._mapping['kr_name'].replace('(ADR)', '')} ({stock._mapping['ticker']})",
-                current_price=stock._mapping["current_price"],
-                current_price_rate=stock._mapping[f"change_{request.period.value}"],
-                volume=stock._mapping[f"volume_{request.period.value}"],
-                amount=stock._mapping[f"volume_change_{request.period.value}"],
-=======
                 name="Temp_name"
                 if stock._mapping["kr_name"] is None
                 else f"{stock._mapping['kr_name'].replace('(ADR)', '')} ({stock._mapping['ticker']})",
@@ -75,7 +68,6 @@
                 amount=0.0
                 if stock._mapping[f"volume_change_{request.period.value}"] is None
                 else stock._mapping[f"volume_change_{request.period.value}"],
->>>>>>> dec9bcfb
             )
             for idx, stock in enumerate(trending_stocks, 1)
         ]
