--- conflicted
+++ resolved
@@ -1,36 +1,21 @@
-<<<<<<< HEAD
 from typing import List
 from fastapi import APIRouter, Depends, Query
 from app.modules.common.enum import TrendingPeriod, TrendingType
 from app.modules.trending.new_schemas import TrendingStockRequest, TrendingStock as NewTrendingStock
 from app.modules.trending.new_service import NewTrendingService, new_get_trending_service
 from app.modules.common.schemas import BaseResponse
-# from app.modules.trending.old_service import (
-#     TrendingService as OldTrendingService,
-#     get_trending_service as get_old_trending_service,
-# )
-=======
-from fastapi import APIRouter, Depends
 from app.modules.trending.old_schemas import TrendingStock
 from app.modules.trending.old_service import TrendingService, get_trending_service
->>>>>>> ef040731
 
 
 router = APIRouter()
 
 
-<<<<<<< HEAD
-# @router.get("", summary="급상승 종목 조회")
-# def get_trending_stocks(
-#     service: TrendingService = Depends(get_trending_service),
-# ) -> TrendingStockResponse:
-#     return service.get_trending_stocks()
-
-# @router.put("us", summary="미국 종목 트렌드 업데이트")
-# def update_us_trending_stocks(
-#     service: TrendingService = Depends(get_trending_service),
-# ) -> TrendingStockResponse:
-#     return service.insert_us_tickers_to_trend()
+@router.get("", summary="급상승 종목 조회")
+def get_trending_stocks(
+    service: TrendingService = Depends(get_trending_service),
+) -> TrendingStock:
+    return service.get_trending_stocks()
 
 
 @router.get("/new", summary="실시간 차트")
@@ -42,20 +27,4 @@
 ) -> BaseResponse[List[NewTrendingStock]]:
     request = TrendingStockRequest(ctry=ctry, type=type, period=period)
     data = service.get_trending_stocks(request)
-    return BaseResponse(status_code=200, message="success", data=data)
-=======
-@router.get("", summary="급상승 종목 조회 - 옛날 버전")
-def get_trending_stocks(
-    service: TrendingService = Depends(get_trending_service),
-) -> TrendingStock:
-    return service.get_trending_stocks()
-
-
-# @router.get("", summary="급상승 종목")
-# def get_trending_stocks(
-#     ctry: str = Query(default="us"),
-#     service: TrendingService = Depends(get_trending_service),
-#     db: Session = Depends(db.get_db),
-# ) -> TrendingStockResponse:
-#     return service.get_tranding_stocks(db, ctry)
->>>>>>> ef040731
+    return BaseResponse(status_code=200, message="success", data=data)