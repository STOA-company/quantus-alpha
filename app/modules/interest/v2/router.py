--- conflicted
+++ resolved
@@ -361,17 +361,17 @@
     #     total_news_data = news_service.mask_news_items(total_news_data)
 
     offset = (page - 1) * size
-<<<<<<< HEAD
     news_data = total_news_data[offset : offset + size]
-=======
-    news_data = total_news_data[offset * size : offset * size + size]
->>>>>>> 8ccf7236
 
     # if user.subscription_level >= 3: # TODO :: 유저 테이블 통합 후 주석 해제
     has_next = len(total_news_data) > page * size
     # else:
     #     current_position = offset * limit + len(news_data)
     #     has_next = current_position < len(total_news_data)
+
+    total_count = len(total_news_data)
+    total_pages = math.ceil(total_count / size)
+    current_page = page
 
     total_count = len(total_news_data)
     total_pages = math.ceil(total_count / size)
@@ -416,17 +416,17 @@
     #     total_disclosure_data = news_service.mask_disclosure_items(total_disclosure_data)
 
     offset = (page - 1) * size
-<<<<<<< HEAD
     disclosure_data = total_disclosure_data[offset : offset + size]
-=======
-    disclosure_data = total_disclosure_data[offset * size : offset * size + size]
->>>>>>> 8ccf7236
 
     # if user.subscription_level >= 3:
     has_next = len(total_disclosure_data) > page * size
     # else:
     #     current_position = offset * limit + len(disclosure_data)
     #     has_next = current_position < len(total_disclosure_data)
+
+    total_count = len(total_disclosure_data)
+    total_pages = math.ceil(total_count / size)
+    current_page = page
 
     total_count = len(total_disclosure_data)
     total_pages = math.ceil(total_count / size)
@@ -442,5 +442,5 @@
         total_pages=total_pages,
         current_page=current_page,
         offset=offset,
-        size=size,
+        size=size
     )