--- conflicted
+++ resolved
@@ -81,17 +81,6 @@
     data = await news_service.top_stories_elasticsearch(request=request, lang=lang, user=user, tickers=tickers)
     return BaseResponse(status_code=200, message="Successfully retrieved news data", data=data)
 
-<<<<<<< HEAD
-# @router.get("/renewal/real_time", summary="실시간 뉴스", response_model=BaseResponse[NewsRenewalResponse])
-# async def renewal_real_time(
-#     ctry: Annotated[str, Query(description="국가 코드, 예시: kr, us")] = None,
-#     lang: Annotated[TranslateCountry | None, Query(description="언어 코드, 예시: ko, en")] = None,
-#     news_service: NewsService = Depends(get_news_service),
-# ):
-
-
-@router.get("/renewal/detail/v2", summary="상세 페이지 뉴스", response_model=NewsResponse[List[NewsDetailItemV2]])
-=======
 @router.get("/renewal/real_time", summary="실시간 뉴스", response_model=BaseResponse[NewsRenewalResponse])
 async def renewal_real_time(
     ctry: Annotated[str, Query(description="국가 코드, 예시: kr, us")] = None,
@@ -104,7 +93,6 @@
     return BaseResponse(status_code=200, message="Successfully retrieved news data", data=response_data)
 
 @router.get("/renewal/detail", summary="상세 페이지 뉴스", response_model=NewsResponse[List[NewsDetailItemV2]])
->>>>>>> 834408f5
 async def news_detail_elasticsearch(
     ticker: Annotated[str, Query(..., description="종목 코드, 예시: AAPL, A110090")],
     lang: Annotated[TranslateCountry | None, Query(description="언어 코드, 예시: ko, en")] = None,
