from datetime import datetime
from pydantic import BaseModel

from app.modules.common.schemas import PaginationBaseResponse


class NewsResponse(PaginationBaseResponse):
    positive_count: int
    negative_count: int
    neutral_count: int
    ctry: str


class NewsItem(BaseModel):
    date: datetime
    title: str
    summary: str | None
    emotion: str | None
    name: str | None
    change_rate: float | None


class NewsRenewalItem(BaseModel):
    id: int
    date: datetime
    ctry: str | None
    ticker: str | None
    title: str
    summary: str | None
    emotion: str | None
    name: str | None
    change_rate: float | None
    price_impact: float | None


class NewsDetailItem(BaseModel):
    id: int
    ctry: str | None
    date: datetime
    title: str
<<<<<<< HEAD
    summary1: str | None
    summary2: str | None
=======
    summary: str | None
    # summary1: str | None
    # summary2: str | None
>>>>>>> dec9bcfb
    emotion: str | None
    price_impact: float | None


class DisclosureRenewalItem(BaseModel):
    id: int
    date: datetime
    ctry: str | None
    ticker: str | None
    title: str
    summary: str | None
    impact_reason: str | None
    key_points: str | None
    emotion: str | None
    name: str | None
    change_rate: float | None
    price_impact: float | None
    document_url: str | None


class NewsRenewalResponse(BaseModel):
    news: list[NewsRenewalItem]
    disclosure: list[DisclosureRenewalItem]


class LatestNewsResponse(BaseModel):
    date: datetime
    content: str
    type: str


class TopStoriesItem(BaseModel):
    id: int
    price_impact: float
    date: datetime
    title: str
    summary: str | None
    emotion: str | None
    type: str
    is_viewed: bool


class TopStoriesResponse(BaseModel):
    name: str
    ticker: str
    logo_image: str
    ctry: str
    current_price: float
    change_rate: float
    items_count: int
    is_viewed: bool
    news: list[TopStoriesItem]<|MERGE_RESOLUTION|>--- conflicted
+++ resolved
@@ -38,14 +38,8 @@
     ctry: str | None
     date: datetime
     title: str
-<<<<<<< HEAD
     summary1: str | None
     summary2: str | None
-=======
-    summary: str | None
-    # summary1: str | None
-    # summary2: str | None
->>>>>>> dec9bcfb
     emotion: str | None
     price_impact: float | None
 
@@ -79,12 +73,14 @@
 
 class TopStoriesItem(BaseModel):
     id: int
+    id: int
     price_impact: float
     date: datetime
     title: str
     summary: str | None
     emotion: str | None
     type: str
+    is_viewed: bool
     is_viewed: bool
 
 
@@ -97,4 +93,5 @@
     change_rate: float
     items_count: int
     is_viewed: bool
+    is_viewed: bool
     news: list[TopStoriesItem]