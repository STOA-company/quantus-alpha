from functools import lru_cache
from typing import Dict, Optional, List
import pytz
from datetime import datetime, timedelta
import pandas as pd
from app.core.exception.custom import DataNotFoundException
from app.modules.news.schemas import NewsItem
from app.modules.common.enum import Country
<<<<<<< HEAD
=======
from quantus_aws.common.configs import s3_client
>>>>>>> 8d7f25ad

KST_TIMEZONE = pytz.timezone("Asia/Seoul")


class NewsService:
    def __init__(self):
        self._bucket_name = "quantus-news"

    async def _fetch_s3_data(self, date_str: str, country_path: str) -> Optional[bytes]:
        """S3에서 데이터를 가져오는 내부 메서드"""
        try:
            file_path = f"{country_path}/{date_str}.parquet"
            response = self._s3_client.get_object(Bucket=self._bucket_name, Key=file_path)
            return response["Body"].read()
        except Exception:
            return None

    @staticmethod
    def _process_dataframe(df: pd.DataFrame, ticker: Optional[str] = None) -> pd.DataFrame:
        """DataFrame 전처리 및 필터링"""
        if ticker:
<<<<<<< HEAD
            df = df[df["Code"] == ticker]
=======
            df = df[df['Code'] == ticker]
        
        # emotion이 있는지 여부를 새로운 컬럼으로 추가
        df['has_emotion'] = df['emotion'].notna()
        
        # has_emotion과 date로 정렬
        df = df.sort_values(
            by=['has_emotion', 'date'],
            ascending=[False, False]
        )
        
        # 임시 컬럼 제거
        df = df.drop('has_emotion', axis=1)

>>>>>>> 8d7f25ad
        return df

    @staticmethod
    def _count_emotions(df: pd.DataFrame) -> Dict[str, int]:
        """감정 분석 결과 카운트"""
<<<<<<< HEAD
        emotion_counts = df["emotion"].fillna("중립").value_counts()
        return {
            "positive_count": int(emotion_counts.get("긍정", 0)),
            "negative_count": int(emotion_counts.get("부정", 0)),
            "neutral_count": int(emotion_counts.get("중립", 0)),
=======

        emotion_counts = df['emotion'].value_counts(dropna=False)
        return {
            'positive_count': int(emotion_counts.get('긍정', 0)),
            'negative_count': int(emotion_counts.get('부정', 0)),
            'neutral_count': int(emotion_counts.get('중립', 0)),
            'not_emotion_count': int(emotion_counts.get(None, 0))
>>>>>>> 8d7f25ad
        }

    @staticmethod
    def _create_news_items(df: pd.DataFrame) -> List[NewsItem]:
        """DataFrame을 NewsItem 리스트로 변환"""
        return [
            NewsItem(
                date=pd.to_datetime(row["date"]) if not isinstance(row["date"], datetime) else row["date"],
                title=row["titles"],
                content=row["content"],
                summary=row["summary"] if pd.notna(row["summary"]) else None,
                emotion=row["emotion"] if pd.notna(row["emotion"]) else None,
                image_url=row["image"] if pd.notna(row["image"]) else None,
            )
            for _, row in df.iterrows()
        ]

    @staticmethod
    @lru_cache(maxsize=1)
    def _get_current_date() -> str:
        """현재 KST 날짜를 가져오는 캐시된 메서드"""
        return datetime.now(KST_TIMEZONE).strftime("%Y%m%d")

    async def get_news(
        self, page: int, size: int, ctry: Country, ticker: Optional[str] = None, date: Optional[str] = None
    ) -> Dict[str, any]:
        """뉴스 데이터 조회"""

        # 날짜 및 경로 설정
        date_str = date or self._get_current_date()
        country_path = f"merged_data/{ctry.name}"

        # S3 데이터 가져오기
        s3_data = await self._fetch_s3_data(date_str, country_path)
        if s3_data is None:
<<<<<<< HEAD
            # 이전 날짜 시도
            previous_date = (datetime.strptime(date_str, "%Y%m%d") - timedelta(days=1)).strftime("%Y%m%d")
            s3_data = await self._fetch_s3_data(previous_date, country_path)
            if s3_data is None:
                raise DataNotFoundException(ticker=ticker or "all", data_type="news")
=======
            raise DataNotFoundException(
                ticker=ticker or "all",
                data_type="news"
            )
>>>>>>> 8d7f25ad

        # DataFrame 처리
        df = pd.read_parquet(pd.io.common.BytesIO(s3_data))
        df = self._process_dataframe(df, ticker)

        # 감정 카운트 및 페이지네이션 처리
        emotion_counts = self._count_emotions(df)
        total_records = len(df)
        start_idx = (page - 1) * size
        df_paged = df.iloc[start_idx : start_idx + size]
        news_items = self._create_news_items(df_paged)

        # 결과 반환
        return {"total": total_records, "page": page, "size": size, "data": news_items, **emotion_counts}


def get_news_service() -> NewsService:
    return NewsService()<|MERGE_RESOLUTION|>--- conflicted
+++ resolved
@@ -6,10 +6,7 @@
 from app.core.exception.custom import DataNotFoundException
 from app.modules.news.schemas import NewsItem
 from app.modules.common.enum import Country
-<<<<<<< HEAD
-=======
 from quantus_aws.common.configs import s3_client
->>>>>>> 8d7f25ad
 
 KST_TIMEZONE = pytz.timezone("Asia/Seoul")
 
@@ -31,9 +28,6 @@
     def _process_dataframe(df: pd.DataFrame, ticker: Optional[str] = None) -> pd.DataFrame:
         """DataFrame 전처리 및 필터링"""
         if ticker:
-<<<<<<< HEAD
-            df = df[df["Code"] == ticker]
-=======
             df = df[df['Code'] == ticker]
         
         # emotion이 있는지 여부를 새로운 컬럼으로 추가
@@ -48,27 +42,17 @@
         # 임시 컬럼 제거
         df = df.drop('has_emotion', axis=1)
 
->>>>>>> 8d7f25ad
         return df
 
     @staticmethod
     def _count_emotions(df: pd.DataFrame) -> Dict[str, int]:
         """감정 분석 결과 카운트"""
-<<<<<<< HEAD
-        emotion_counts = df["emotion"].fillna("중립").value_counts()
-        return {
-            "positive_count": int(emotion_counts.get("긍정", 0)),
-            "negative_count": int(emotion_counts.get("부정", 0)),
-            "neutral_count": int(emotion_counts.get("중립", 0)),
-=======
-
         emotion_counts = df['emotion'].value_counts(dropna=False)
         return {
             'positive_count': int(emotion_counts.get('긍정', 0)),
             'negative_count': int(emotion_counts.get('부정', 0)),
             'neutral_count': int(emotion_counts.get('중립', 0)),
             'not_emotion_count': int(emotion_counts.get(None, 0))
->>>>>>> 8d7f25ad
         }
 
     @staticmethod
@@ -104,18 +88,10 @@
         # S3 데이터 가져오기
         s3_data = await self._fetch_s3_data(date_str, country_path)
         if s3_data is None:
-<<<<<<< HEAD
-            # 이전 날짜 시도
-            previous_date = (datetime.strptime(date_str, "%Y%m%d") - timedelta(days=1)).strftime("%Y%m%d")
-            s3_data = await self._fetch_s3_data(previous_date, country_path)
-            if s3_data is None:
-                raise DataNotFoundException(ticker=ticker or "all", data_type="news")
-=======
             raise DataNotFoundException(
                 ticker=ticker or "all",
                 data_type="news"
             )
->>>>>>> 8d7f25ad
 
         # DataFrame 처리
         df = pd.read_parquet(pd.io.common.BytesIO(s3_data))
