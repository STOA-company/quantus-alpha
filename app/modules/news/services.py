--- conflicted
+++ resolved
@@ -5,6 +5,7 @@
 from typing import List
 
 from fastapi import Request, Response
+
 from app.core.exception.custom import DataNotFoundException
 from app.modules.disclosure.mapping import document_type_mapping
 
@@ -310,6 +311,7 @@
                 table="news_information",
                 columns=[
                     "id",
+                    "id",
                     "ticker",
                     "ko_name",
                     "en_name",
@@ -335,6 +337,7 @@
             self.db._select(
                 table="disclosure_information",
                 columns=[
+                    "id",
                     "id",
                     "ticker",
                     "ko_name",
@@ -414,7 +417,14 @@
 
             news_items = []
             ticker_has_unviewed = False
+            ticker_has_unviewed = False
             for _, row in ticker_news.iterrows():
+                news_key = f'{ticker}_{row["type"]}_{row["id"]}'
+                is_viewed = news_key in viewed_stories
+
+                if not is_viewed:
+                    ticker_has_unviewed = True
+
                 news_key = f'{ticker}_{row["type"]}_{row["id"]}'
                 is_viewed = news_key in viewed_stories
 
@@ -451,6 +461,7 @@
                 )
             )
         result.sort(key=lambda x: x.is_viewed, reverse=False)
+        result.sort(key=lambda x: x.is_viewed, reverse=False)
 
         return result
 
@@ -519,6 +530,7 @@
             )
         )
         df_news["summary1"], df_news["summary2"] = self._split_parsing_summary(df_news["summary"])
+        df_news["summary1"], df_news["summary2"] = self._split_parsing_summary(df_news["summary"])
         df_news["price_impact"] = 0.0
         if not df_price.empty:
             df_price["current_price"] = df_price["current_price"].fillna(0.0)
@@ -538,14 +550,8 @@
                     ctry=row["ctry"],
                     date=row["date"],
                     title=row["title"],
-<<<<<<< HEAD
                     summary1=row["summary1"],
                     summary2=row["summary2"],
-=======
-                    summary=row["summary"],
-                    # summary1=row["summary1"],
-                    # summary2=row["summary2"],
->>>>>>> dec9bcfb
                     emotion=row["emotion"],
                     price_impact=row["price_impact"],
                 )
@@ -621,6 +627,66 @@
 
         return pd.Series(summary1_list, index=summaries.index), pd.Series(summary2_list, index=summaries.index)
 
+    def _split_parsing_summary(self, summaries):
+        """
+        DataFrame의 summary 컬럼을 summary1과 summary2로 나누는 함수
+
+        Args:
+            summaries (pd.Series): 뉴스 요약 텍스트가 담긴 Series
+
+        Returns:
+            tuple[pd.Series, pd.Series]: (summary1_series, summary2_series) 형태로 반환
+        """
+
+        def split_single_summary(summary):
+            if not summary:
+                return None, None
+
+            # 기본 구분자로 나누기
+            parts = summary.split("**기사 요약**")
+            if len(parts) < 2:
+                return summary, ""
+
+            # summary1 추출 (기사 요약 부분)
+            summary1_part = parts[1].split("**주가에")[0].strip(" :\n-")
+            summary1_lines = [line.strip(" -") for line in summary1_part.split("\n") if line.strip()]
+            summary1 = "\n".join(f"- {line}" for line in summary1_lines if line)
+
+            # summary2 추출 (주가 영향 및 감성분석 부분)
+            remaining_text = "**주가에" + "".join(parts[1:])
+            impact_part = remaining_text.split("**뉴스 감성분석**")[0]
+            sentiment_part = remaining_text.split("**뉴스 감성분석**")[1]
+
+            # # 감성 값 추출
+            # sentiment = sentiment_part.split(":")[1].split("\n")[0].strip()
+
+            # 주가 영향 부분 처리
+            impact_lines = [line.strip(" -") for line in impact_part.split("\n") if line.strip()]
+            impact_lines = [line for line in impact_lines if not line.startswith("**")]
+            impact_text = "\n".join(f"- {line}" for line in impact_lines if line)
+
+            # 감성분석 부분 처리
+            sentiment_lines = [line.strip(" -") for line in sentiment_part.split("\n") if line.strip()]
+            sentiment_lines = [line for line in sentiment_lines if not line.startswith("**") and ":" not in line]
+            sentiment_text = "\n".join(f"- {line}" for line in sentiment_lines if line)
+            # sentiment_text = sentiment_text.replace("있음.", "있어요.").replace("보임.", "보여요.").replace("없음", "없어요.").replace("존재함", "존재해요.")
+
+            # summary2 조합
+            summary2 = f"주가에 영향을 줄 수 있어요\n{impact_text}\n\n세네카 AI는 해당 뉴스가 {{emotion}} 이라고 판단했어요\n{sentiment_text}"
+
+            return summary1, summary2
+
+        # Series의 각 요소에 대해 split_single_summary 함수 적용
+        summary1_list = []
+        summary2_list = []
+
+        for summary in summaries:
+            s1, s2 = split_single_summary(summary)
+            summary1_list.append(s1)
+            summary2_list.append(s2)
+
+        return pd.Series(summary1_list, index=summaries.index), pd.Series(summary2_list, index=summaries.index)
+
 
 def get_news_service() -> NewsService:
     return NewsService()