from datetime import datetime
import math
from typing import List
from app.modules.disclosure.mapping import document_type_mapping

import numpy as np
import pandas as pd
from app.modules.news.schemas import (
    DisclosureRenewalItem,
    NewsDetailItem,
    NewsRenewalItem,
    TopStoriesItem,
    TopStoriesResponse,
)
from app.database.crud import database
from app.utils.ctry_utils import check_ticker_country_len_2


class NewsService:
    def __init__(self):
        self.db = database

    @staticmethod
    def _process_dataframe_news(df: pd.DataFrame) -> pd.DataFrame:
        """DataFrame 전처리 및 필터링"""

        df = df.dropna(subset=["emotion"]).sort_values(by=["date"], ascending=[False])
        df = df[df["title"].str.strip() != ""]  # titles가 "" 인 경우 행 삭제

        df["emotion"] = np.where(
            df["emotion"] == "긍정",
            "positive",
            np.where(df["emotion"] == "부정", "negative", np.where(df["emotion"] == "중립", "neutral", df["emotion"])),
        )
        df["ctry"] = np.where(df["ctry"] == "KR", "kr", np.where(df["ctry"] == "US", "us", df["ctry"]))

        # summary 필드 전처리
        df["summary"] = (
            df["summary"]
            .str.replace(r'[\[\]"]', "", regex=True)  # 대괄호와 따옴표 제거
            .str.replace(r"\n", " ", regex=True)  # 줄바꿈을 공백으로 변환
            .str.replace(r"\*\*기사 요약\*\*\s*:\s*", "", regex=True)  # "**기사 요약**:" 제거
            .str.replace(
                r"\*\*주가에 영향을 줄 만한 내용\*\*\s*:\s*", "", regex=True
            )  # "**주가에 영향을 줄 만한 내용**:" 제거
            .str.strip()  # 앞뒤 공백 제거
        )

        return df

    @staticmethod
    def _process_dataframe_news_detail(df: pd.DataFrame, offset: int, size: int) -> pd.DataFrame:
        """DataFrame 전처리 및 필터링"""

        df = df.dropna(subset=["emotion"]).sort_values(by=["date"], ascending=[False])

        df = df.iloc[offset : offset + size]

        df["emotion"] = np.where(
            df["emotion"] == "긍정",
            "positive",
            np.where(df["emotion"] == "부정", "negative", np.where(df["emotion"] == "중립", "neutral", df["emotion"])),
        )
        df["ctry"] = np.where(df["ctry"] == "KR", "kr", np.where(df["ctry"] == "US", "us", df["ctry"]))

        # # summary 필드 전처리 # TODO :: 이 부분을 사용하게 된다면 이 메서드를 지우고 `_process_dataframe_news`를 사용하면 됨. 파싱을 현재 프론트에서 처리하고 있음
        # df["summary"] = (
        #     df["summary"]
        #     .str.replace(r'[\[\]"]', "", regex=True)  # 대괄호와 따옴표 제거
        #     .str.replace(r"\n", " ", regex=True)  # 줄바꿈을 공백으로 변환
        #     .str.replace(r"\*\*기사 요약\*\*\s*:\s*", "", regex=True)  # "**기사 요약**:" 제거
        #     .str.replace(
        #         r"\*\*주가에 영향을 줄 만한 내용\*\*\s*:\s*", "", regex=True
        #     )  # "**주가에 영향을 줄 만한 내용**:" 제거
        #     .str.strip()  # 앞뒤 공백 제거
        # )

        return df

    @staticmethod
    def _count_emotion(df: pd.DataFrame) -> dict:
        return df["emotion"].value_counts().to_dict()

    @staticmethod
    def _process_dataframe_disclosure(df: pd.DataFrame) -> pd.DataFrame:
        """DataFrame 전처리 및 필터링"""
        df = df.dropna(subset=["emotion"]).sort_values(by=["date"], ascending=[False])

        df["emotion"] = np.where(
            df["emotion"] == "POSITIVE",
            "positive",
            np.where(
                df["emotion"] == "NEGATIVE", "negative", np.where(df["emotion"] == "NEUTRAL", "neutral", df["emotion"])
            ),
        )
        df["ctry"] = np.where(df["ctry"] == "KR", "kr", np.where(df["ctry"] == "US", "us", df["ctry"]))

        df["key_points"] = df["key_points"].str.replace(r'[\[\]"]', "", regex=True)

        return df

    def news_main(self, ctry: str = None) -> List[NewsRenewalItem]:
        condition = {"is_exist": True}
        if ctry:
            if ctry == "kr":
                condition["ctry"] = "KR"
            elif ctry == "us":
                condition["ctry"] = "US"

        df_news = pd.DataFrame(
            self.db._select(
                table="news_information",
                columns=[
                    "id",
                    "ticker",
                    "ko_name",
                    "en_name",
                    "ctry",
                    "date",
                    "title",
                    "summary",
                    "emotion",
                    "that_time_price",
                ],
                order="date",
                ascending=False,
                limit=100,
                **condition,
            )
        )
        df_news = self._process_dataframe_news(df_news)
        unique_ticker = df_news["ticker"].unique().tolist()

        df_price = pd.DataFrame(
            self.db._select(
                table="stock_trend",
                columns=["ticker", "current_price", "change_1m"],
                order="last_updated",
                ascending=False,
                **dict(ticker__in=unique_ticker),
            )
        )
        if not df_price.empty:
            df_news = pd.merge(df_news, df_price, on="ticker", how="left")
            df_news["price_impact"] = (
                (df_news["current_price"] - df_news["that_time_price"]) / df_news["that_time_price"] * 100
            )

        data = []
        for _, row in df_news.iterrows():
            id = row["id"]
            date = row["date"]
            ctry = row["ctry"]
            title = row["title"]
            summary = row["summary"]
            emotion = row["emotion"]
            name = row["ko_name"]
            change_rate = row["change_1m"] if row.get("change_1m") else 0.00
            price_impact = row["price_impact"] if row.get("price_impact") else 0.00
            ticker = row["ticker"]
            data.append(
                NewsRenewalItem(
                    id=id,
                    date=date,
                    ctry=ctry,
                    title=title,
                    summary=summary,
                    emotion=emotion,
                    name=name,
                    change_rate=change_rate,
                    price_impact=price_impact,
                    ticker=ticker,
                )
            )

        return data

    def disclosure_main(self, ctry: str = None) -> List[DisclosureRenewalItem]:
        condition = {}
        if ctry:
            if ctry == "kr":
                condition["ctry"] = "KR"
            elif ctry == "us":
                condition["ctry"] = "US"

        df_disclosure = pd.DataFrame(
            self.db._select(
                table="disclosure_information",
                columns=[
                    "id",
                    "ticker",
                    "ko_name",
                    "en_name",
                    "ctry",
                    "date",
                    "url",
                    "summary",
                    "impact_reason",
                    "key_points",
                    "emotion",
                    "form_type",
                    "that_time_price",
                ],
                order="date",
                ascending=False,
                limit=100,
                **condition,
            )
        )
        df_disclosure = self._process_dataframe_disclosure(df_disclosure)
        unique_ticker = df_disclosure["ticker"].unique().tolist()

        df_price = pd.DataFrame(
            self.db._select(
                table="stock_trend",
                columns=["ticker", "current_price", "change_1m"],
                order="last_updated",
                ascending=False,
                **dict(ticker__in=unique_ticker),
            )
        )
        if not df_price.empty:
            df_disclosure = pd.merge(df_disclosure, df_price, on="ticker", how="left")
            df_disclosure["price_impact"] = (
                (df_disclosure["current_price"] - df_disclosure["that_time_price"])
                / df_disclosure["that_time_price"]
                * 100
            )

        data = []
        for _, row in df_disclosure.iterrows():
            id = row["id"]
            date = row["date"]
            ctry = row["ctry"]
            ticker = row["ticker"]
            title = row["ko_name"] + " " + document_type_mapping.get(row.form_type, row.form_type)
            summary = row["summary"]
            impact_reason = row["impact_reason"]
            key_points = row["key_points"]
            emotion = row["emotion"]
            name = row["ko_name"]
            change_rate = row["change_1m"] if row.get("change_1m") else 0.00
            price_impact = row["price_impact"] if row.get("price_impact") else 0.00
            document_url = row["url"]
            data.append(
                DisclosureRenewalItem(
                    id=id,
                    date=date,
                    ctry=ctry,
                    title=title,
                    summary=summary,
                    impact_reason=impact_reason,
                    key_points=key_points,
                    emotion=emotion,
                    name=name,
                    change_rate=change_rate,
                    price_impact=price_impact,
                    document_url=document_url,
                    ticker=ticker,
                )
            )

        return data

    def top_stories(self):
        condition = {"is_top_story": 1}
        # 뉴스 데이터 수집
        df_news = pd.DataFrame(
            self.db._select(
                table="news_information",
                columns=[
                    "ticker",
                    "ko_name",
                    "en_name",
                    "ctry",
                    "date",
                    "title",
                    "summary",
                    "emotion",
                    "that_time_price",
                ],
                order="date",
                ascending=False,
                limit=100,
                **condition,
            )
        )
        if not df_news.empty:
            df_news = self._process_dataframe_news(df_news)
            df_news["type"] = "news"

        # 공시 데이터 수집
        df_disclosure = pd.DataFrame(
            self.db._select(
                table="disclosure_information",
                columns=[
                    "ticker",
                    "ko_name",
                    "en_name",
                    "ctry",
                    "date",
                    "url",
                    "summary",
                    "impact_reason",
                    "key_points",
                    "emotion",
                    "form_type",
                    "that_time_price",
                ],
                order="date",
                ascending=False,
                limit=100,
                **condition,
            )
        )
        if not df_disclosure.empty:
            df_disclosure = self._process_dataframe_disclosure(df_disclosure)
            df_disclosure["title"] = (
                df_disclosure["ko_name"]
                + " "
                + df_disclosure.apply(lambda x: document_type_mapping.get(x.form_type, x.form_type), axis=1)
            )
            df_disclosure["summary"] = df_disclosure.apply(
                lambda x: f"{x.summary} {x.key_points}" if x.key_points else x.summary, axis=1
            )
            df_disclosure["type"] = "disclosure"

        # 데이터 통합 및 정렬
        total_df = pd.DataFrame()
        if not df_news.empty and not df_disclosure.empty:
            total_df = pd.concat([df_news, df_disclosure], ignore_index=True)
            total_df = total_df.sort_values(by=["date"], ascending=[False])
        elif not df_news.empty:
            total_df = df_news
        elif not df_disclosure.empty:
            total_df = df_disclosure

        # 종목 현재가 정보 수집
        unique_tickers = total_df["ticker"].unique().tolist()
        df_price = pd.DataFrame(
            self.db._select(
                table="stock_trend",
                columns=["ticker", "current_price", "change_1m"],
                **{"ticker__in": unique_tickers},
            )
        )
        print(f"####1df_price:, {df_price.head()}")

        if not df_price.empty:
            total_df = pd.merge(total_df, df_price, on="ticker", how="left")
<<<<<<< HEAD
            print(f"####2total_df:, {total_df.head()}")
            print(f"####3total_df:, {total_df[total_df['ticker']=='AAPL']}")

            total_df["current_price"] = total_df["current_price"].fillna(total_df["that_time_price"])
            total_df["change_1m"] = total_df["change_1m"].fillna(0.0)
            total_df["that_time_price"] = total_df["that_time_price"].fillna(0.0)

            def calculate_price_impact(row):
                if row["current_price"] == 0 or row["that_time_price"] == 0:
                    return 0
                return round((row["current_price"] - row["that_time_price"]) / row["that_time_price"] * 100, 2)

            total_df["price_impact"] = total_df.apply(calculate_price_impact, axis=1)
=======

            total_df["current_price"] = total_df["current_price"].fillna(0.0)
            total_df["change_1m"] = total_df["change_1m"].fillna(0.0)
            total_df["that_time_price"] = total_df["that_time_price"].fillna(0.0)

            total_df["price_impact"] = round(
                (total_df["current_price"] - total_df["that_time_price"]) / total_df["that_time_price"] * 100, 2
            )
>>>>>>> 0c288c80
            # 무한값과 NaN을 0으로 대체
            total_df["price_impact"] = total_df["price_impact"].replace([np.inf, -np.inf, np.nan], 0)

        # 결과 생성
        result = []
        for ticker in unique_tickers:
            ticker_news = total_df[total_df["ticker"] == ticker]
            if ticker_news.empty:
                continue

            news_items = []
            for _, row in ticker_news.iterrows():
                price_impact = float(row["price_impact"]) if pd.notnull(row["price_impact"]) else 0.0
                news_items.append(
                    TopStoriesItem(
                        price_impact=price_impact,
                        date=row["date"],
                        title=row["title"],
                        summary=row["summary"],
                        emotion=row["emotion"],
                        type=row["type"],
                    )
                )

            result.append(
                TopStoriesResponse(
                    name=ticker_news.iloc[0]["ko_name"],
                    ticker=ticker,
                    logo_image="추후 반영",
                    ctry=ticker_news.iloc[0]["ctry"],
                    current_price=ticker_news.iloc[0]["current_price"]
                    if ticker_news.iloc[0].get("current_price")
                    else 0.0,
                    change_rate=ticker_news.iloc[0]["change_1m"] if ticker_news.iloc[0].get("change_1m") else 0.0,
                    items_count=len(news_items),
                    news=news_items,
                )
            )

        return result

    def news_detail(self, ticker: str, date: str = None, page: int = 1, size: int = 6):
        if not date:
            date = datetime.now().strftime("%Y-%m-%d")
        else:
            date = datetime.strptime(date, "%Y%m%d").strftime("%Y-%m-%d")

        ctry = check_ticker_country_len_2(ticker)

        condition = {
            "ticker": ticker,
            "date__gte": f"{date} 00:00:00",
            "date__lt": f"{date} 23:59:59",
        }
        df_news = pd.DataFrame(
            self.db._select(
                table="news_information",
                columns=["id", "ticker", "ctry", "date", "title", "summary", "emotion", "that_time_price"],
                **condition,
            )
        )

        offset = (page - 1) * size
        df_news = self._process_dataframe_news_detail(df_news, offset, size)
        total_count = df_news.shape[0]
        total_page = math.ceil(total_count / size)
        emotion_count = self._count_emotion(df_news)
        df_news["that_time_price"] = df_news["that_time_price"].fillna(0.0)
        unique_tickers = df_news["ticker"].unique().tolist()

        df_price = pd.DataFrame(
            self.db._select(
                table="stock_trend",
                columns=["ticker", "current_price"],
                **{"ticker__in": unique_tickers},
            )
        )
        if not df_price.empty:
            df_price["current_price"] = df_price["current_price"].fillna(0.0)

            df_news = pd.merge(df_news, df_price, on="ticker", how="left")

            df_news["price_impact"] = (
                (df_news["current_price"] - df_news["that_time_price"]) / df_news["that_time_price"] * 100
            )
            df_news["price_impact"] = round(df_news["price_impact"].replace([np.inf, -np.inf, np.nan], 0), 2)

        data = []
        for _, row in df_news.iterrows():
            data.append(
                NewsDetailItem(
                    id=row["id"],
                    ctry=row["ctry"],
                    date=row["date"],
                    title=row["title"],
                    summary=row["summary"],
                    emotion=row["emotion"],
                    price_impact=row["price_impact"],
                )
            )
        return data, total_count, total_page, offset, emotion_count, ctry


def get_news_service() -> NewsService:
    return NewsService()<|MERGE_RESOLUTION|>--- conflicted
+++ resolved
@@ -344,13 +344,9 @@
                 **{"ticker__in": unique_tickers},
             )
         )
-        print(f"####1df_price:, {df_price.head()}")
 
         if not df_price.empty:
             total_df = pd.merge(total_df, df_price, on="ticker", how="left")
-<<<<<<< HEAD
-            print(f"####2total_df:, {total_df.head()}")
-            print(f"####3total_df:, {total_df[total_df['ticker']=='AAPL']}")
 
             total_df["current_price"] = total_df["current_price"].fillna(total_df["that_time_price"])
             total_df["change_1m"] = total_df["change_1m"].fillna(0.0)
@@ -362,16 +358,7 @@
                 return round((row["current_price"] - row["that_time_price"]) / row["that_time_price"] * 100, 2)
 
             total_df["price_impact"] = total_df.apply(calculate_price_impact, axis=1)
-=======
-
-            total_df["current_price"] = total_df["current_price"].fillna(0.0)
-            total_df["change_1m"] = total_df["change_1m"].fillna(0.0)
-            total_df["that_time_price"] = total_df["that_time_price"].fillna(0.0)
-
-            total_df["price_impact"] = round(
-                (total_df["current_price"] - total_df["that_time_price"]) / total_df["that_time_price"] * 100, 2
-            )
->>>>>>> 0c288c80
+            
             # 무한값과 NaN을 0으로 대체
             total_df["price_impact"] = total_df["price_impact"].replace([np.inf, -np.inf, np.nan], 0)
 
