--- conflicted
+++ resolved
@@ -137,12 +137,6 @@
 
         if ctry == "kr":
             tickers = [f"A{ticker}" for ticker in tickers]
-<<<<<<< HEAD
-        while True:
-            stock_data = self.db._select(
-                table=table_name, columns=["Date", "Ticker", "Open", "Close", "Name"], Date=date_str, Ticker__in=tickers
-            )
-=======
 
         kr_columns = ["Date", "Ticker", "Open", "Close", "Name"]
         us_columns = ["Date", "Ticker", "Open", "Close"]
@@ -154,7 +148,6 @@
 
         while True:
             stock_data = self.db._select(table=table_name, columns=db_columns, Date=date_str, Ticker__in=tickers)
->>>>>>> 3ec41852
             if stock_data:
                 break
             else:
@@ -423,10 +416,6 @@
 
             # 1. S3에서 최신 뉴스 데이터 조회
             country_path = f"merged_data/{NEWS_CONTRY_MAP[ctry]}"
-<<<<<<< HEAD
-            print(f"country_path: {country_path}")
-=======
->>>>>>> 3ec41852
             s3_data = self._fetch_s3_data(date_str, country_path)
             if s3_data is None:
                 raise DataNotFoundException(ticker="all", data_type="news")
