from datetime import datetime
import json
import math
import re
from typing import List

from fastapi import Request, Response
<<<<<<< HEAD
=======

>>>>>>> c9a0a2fa
from app.core.exception.custom import DataNotFoundException
from app.modules.disclosure.mapping import document_type_mapping

import numpy as np
import pandas as pd
from app.modules.news.schemas import (
    DisclosureRenewalItem,
    NewsDetailItem,
    NewsRenewalItem,
    TopStoriesItem,
    TopStoriesResponse,
)
from app.database.crud import database
from app.utils.ctry_utils import check_ticker_country_len_2


class NewsService:
    def __init__(self):
        self.db = database

    @staticmethod
    def _process_dataframe_news(df: pd.DataFrame) -> pd.DataFrame:
        """DataFrame 전처리 및 필터링"""

        df = df.dropna(subset=["emotion"]).sort_values(by=["date"], ascending=[False])
        df = df[df["title"].str.strip() != ""]  # titles가 "" 인 경우 행 삭제

        df["emotion"] = np.where(
            df["emotion"] == "긍정",
            "positive",
            np.where(df["emotion"] == "부정", "negative", np.where(df["emotion"] == "중립", "neutral", df["emotion"])),
        )
        df["ctry"] = np.where(df["ctry"] == "KR", "kr", np.where(df["ctry"] == "US", "us", df["ctry"]))

        # summary 필드 전처리
        df["summary"] = (
            df["summary"]
            .str.replace(r'[\[\]"]', "", regex=True)  # 대괄호와 따옴표 제거
            .str.replace(r"\n", " ", regex=True)  # 줄바꿈을 공백으로 변환
            .str.replace(r"\*\*기사 요약\*\*\s*:\s*", "", regex=True)  # "**기사 요약**:" 제거
            .str.replace(
                r"\*\*주가에 영향을 줄 만한 내용\*\*\s*:\s*", "", regex=True
            )  # "**주가에 영향을 줄 만한 내용**:" 제거
            .str.replace(r"\s+\*\*뉴스 감성분석\*\*.*$", "", regex=True)  # 뉴스 감성분석 이후 내용 제거
            .str.replace(r". -", ".-", regex=True)
        )

        return df

    @staticmethod
    def _process_dataframe_news_detail(df: pd.DataFrame, offset: int, size: int) -> pd.DataFrame:
        """DataFrame 전처리 및 필터링"""

        df = df.dropna(subset=["emotion"]).sort_values(by=["date"], ascending=[False])

        df = df.iloc[offset : offset + size]

        df["emotion"] = np.where(
            df["emotion"] == "긍정",
            "positive",
            np.where(df["emotion"] == "부정", "negative", np.where(df["emotion"] == "중립", "neutral", df["emotion"])),
        )
        df["ctry"] = np.where(df["ctry"] == "KR", "kr", np.where(df["ctry"] == "US", "us", df["ctry"]))

        # # summary 필드 전처리 # TODO :: 이 부분을 사용하게 된다면 이 메서드를 지우고 `_process_dataframe_news`를 사용하면 됨. 파싱을 현재 프론트에서 처리하고 있음
        # df["summary"] = (
        #     df["summary"]
        #     .str.replace(r'[\[\]"]', "", regex=True)  # 대괄호와 따옴표 제거
        #     .str.replace(r"\n", " ", regex=True)  # 줄바꿈을 공백으로 변환
        #     .str.replace(r"\*\*기사 요약\*\*\s*:\s*", "", regex=True)  # "**기사 요약**:" 제거
        #     .str.replace(
        #         r"\*\*주가에 영향을 줄 만한 내용\*\*\s*:\s*", "", regex=True
        #     )  # "**주가에 영향을 줄 만한 내용**:" 제거
        #     .str.strip()  # 앞뒤 공백 제거
        # )

        return df

    @staticmethod
    def _count_emotion(df: pd.DataFrame) -> dict:
        return df["emotion"].value_counts().to_dict()

    @staticmethod
    def _process_dataframe_disclosure(df: pd.DataFrame) -> pd.DataFrame:
        """DataFrame 전처리 및 필터링"""
        df = df.dropna(subset=["emotion"]).sort_values(by=["date"], ascending=[False])

        df["emotion"] = np.where(
            df["emotion"] == "POSITIVE",
            "positive",
            np.where(
                df["emotion"] == "NEGATIVE", "negative", np.where(df["emotion"] == "NEUTRAL", "neutral", df["emotion"])
            ),
        )
        df["ctry"] = np.where(df["ctry"] == "KR", "kr", np.where(df["ctry"] == "US", "us", df["ctry"]))

        df["key_points"] = df["key_points"].str.replace(r'[\[\]"]', "", regex=True)

        return df

    def news_main(self, ctry: str = None) -> List[NewsRenewalItem]:
        condition = {"is_exist": True}
        if ctry:
            if ctry == "kr":
                condition["ctry"] = "KR"
            elif ctry == "us":
                condition["ctry"] = "US"

        df_news = pd.DataFrame(
            self.db._select(
                table="news_information",
                columns=[
                    "id",
                    "ticker",
                    "ko_name",
                    "en_name",
                    "ctry",
                    "date",
                    "title",
                    "summary",
                    "emotion",
                    "that_time_price",
                ],
                order="date",
                ascending=False,
                limit=100,
                **condition,
            )
        )
        df_news = self._process_dataframe_news(df_news)
        unique_ticker = df_news["ticker"].unique().tolist()

        df_price = pd.DataFrame(
            self.db._select(
                table="stock_trend",
                columns=["ticker", "current_price", "change_rt"],
                **dict(ticker__in=unique_ticker),
            )
        )
        df_news["price_impact"] = 0.0
        df_news["change_rate"] = 0.0
        if not df_price.empty:
            df_news = pd.merge(df_news, df_price, on="ticker", how="left")

            df_news["that_time_price"] = df_news["that_time_price"].fillna(0)
            df_news["current_price"] = df_news["current_price"].fillna(0)
            df_news["change_rt"] = df_news["change_rt"].fillna(0)

            mask = (df_news["current_price"] == 0) & (df_news["that_time_price"] != 0)
            df_news.loc[mask, "that_time_price"] = 0

            df_news["price_impact"] = round(
                (df_news["current_price"] - df_news["that_time_price"]) / df_news["that_time_price"] * 100,
                2,
            )
            df_news["change_rate"] = round(df_news["change_rt"], 2)

        df_news["price_impact"] = round(df_news["price_impact"].replace([np.inf, -np.inf, np.nan], 0), 2)
        data = []
        for _, row in df_news.iterrows():
            id = row["id"]
            date = row["date"]
            ctry = row["ctry"]
            title = row["title"]
            summary = row["summary"]
            emotion = row["emotion"]
            name = row["ko_name"]
            change_rate = row["change_rate"] if row.get("change_rate") else 0.00
            price_impact = row["price_impact"] if row.get("price_impact") else 0.00
            ticker = row["ticker"]
            data.append(
                NewsRenewalItem(
                    id=id,
                    date=date,
                    ctry=ctry,
                    title=title,
                    summary=summary,
                    emotion=emotion,
                    name=name,
                    change_rate=change_rate,
                    price_impact=price_impact,
                    ticker=ticker,
                )
            )

        return data

    def disclosure_main(self, ctry: str = None) -> List[DisclosureRenewalItem]:
        condition = {"is_exist": True}
        if ctry:
            if ctry == "kr":
                condition["ctry"] = "KR"
            elif ctry == "us":
                condition["ctry"] = "US"

        df_disclosure = pd.DataFrame(
            self.db._select(
                table="disclosure_information",
                columns=[
                    "id",
                    "ticker",
                    "ko_name",
                    "en_name",
                    "ctry",
                    "date",
                    "url",
                    "summary",
                    "impact_reason",
                    "key_points",
                    "emotion",
                    "form_type",
                    "that_time_price",
                ],
                order="date",
                ascending=False,
                limit=100,
                **condition,
            )
        )

        df_disclosure = self._process_dataframe_disclosure(df_disclosure)
        unique_ticker = df_disclosure["ticker"].unique().tolist()

        df_price = pd.DataFrame(
            self.db._select(
                table="stock_trend",
                columns=["ticker", "current_price", "change_rt"],
                order="last_updated",
                ascending=False,
                **dict(ticker__in=unique_ticker),
            )
        )
        df_disclosure["price_impact"] = 0.0
        df_disclosure["change_rate"] = 0.0
        if not df_price.empty:
            df_disclosure = pd.merge(df_disclosure, df_price, on="ticker", how="left")

            df_disclosure["that_time_price"] = df_disclosure["that_time_price"].fillna(0)
            df_disclosure["current_price"] = df_disclosure["current_price"].fillna(0)
            df_disclosure["change_rt"] = df_disclosure["change_rt"].fillna(0)

            mask = (df_disclosure["current_price"] == 0) & (df_disclosure["that_time_price"] != 0)
            df_disclosure.loc[mask, "that_time_price"] = 0

            df_disclosure["price_impact"] = round(
                (df_disclosure["current_price"] - df_disclosure["that_time_price"])
                / df_disclosure["that_time_price"]
                * 100,
                2,
            )
            df_disclosure["change_rate"] = round(df_disclosure["change_rt"], 2)

        df_disclosure["price_impact"] = round(df_disclosure["price_impact"].replace([np.inf, -np.inf, np.nan], 0), 2)
        df_disclosure["ko_name"] = df_disclosure["ko_name"].apply(self.remove_parentheses)
        data = []
        for _, row in df_disclosure.iterrows():
            id = row["id"]
            date = row["date"]
            ctry = row["ctry"]
            ticker = row["ticker"]
            title = row["ko_name"] + " " + document_type_mapping.get(row.form_type, row.form_type)
            summary = row["summary"]
            impact_reason = row["impact_reason"]
            key_points = row["key_points"]
            emotion = row["emotion"]
            name = row["ko_name"]
            change_rate = row["change_rate"] if row.get("change_rate") else 0.00
            price_impact = row["price_impact"] if row.get("price_impact") else 0.00
            document_url = row["url"]
            data.append(
                DisclosureRenewalItem(
                    id=id,
                    date=date,
                    ctry=ctry,
                    title=title,
                    summary=summary,
                    impact_reason=impact_reason,
                    key_points=key_points,
                    emotion=emotion,
                    name=name,
                    change_rate=change_rate,
                    price_impact=price_impact,
                    document_url=document_url,
                    ticker=ticker,
                )
            )

        return data

    def top_stories(self, request: Request):
        viewed_stories = []
        if request.cookies.get("viewed_stories"):
            cookie_data = request.cookies.get("viewed_stories", "[]")
            try:
                viewed_stories = json.loads(cookie_data)
            except json.JSONDecodeError:
                viewed_stories = []

        condition = {"is_top_story": 1, "is_exist": True}
        # 뉴스 데이터 수집
        df_news = pd.DataFrame(
            self.db._select(
                table="news_information",
                columns=[
                    "id",
                    "ticker",
                    "ko_name",
                    "en_name",
                    "ctry",
                    "date",
                    "title",
                    "summary",
                    "emotion",
                    "that_time_price",
                ],
                order="date",
                ascending=False,
                limit=100,
                **condition,
            )
        )
        if not df_news.empty:
            df_news = self._process_dataframe_news(df_news)
            df_news["type"] = "news"

        # 공시 데이터 수집
        df_disclosure = pd.DataFrame(
            self.db._select(
                table="disclosure_information",
                columns=[
                    "id",
                    "ticker",
                    "ko_name",
                    "en_name",
                    "ctry",
                    "date",
                    "url",
                    "summary",
                    "impact_reason",
                    "key_points",
                    "emotion",
                    "form_type",
                    "that_time_price",
                ],
                order="date",
                ascending=False,
                limit=100,
                **condition,
            )
        )
        if not df_disclosure.empty:
            df_disclosure = self._process_dataframe_disclosure(df_disclosure)
            df_disclosure["title"] = (
                df_disclosure["ko_name"]
                + " "
                + df_disclosure.apply(lambda x: document_type_mapping.get(x.form_type, x.form_type), axis=1)
            )
            df_disclosure["summary"] = df_disclosure.apply(
                lambda x: f"{x.summary} {x.key_points}" if x.key_points else x.summary, axis=1
            )
            df_disclosure["type"] = "disclosure"

        # 데이터 통합 및 정렬
        total_df = pd.DataFrame()
        if not df_news.empty and not df_disclosure.empty:
            total_df = pd.concat([df_news, df_disclosure], ignore_index=True)
            total_df = total_df.sort_values(by=["date"], ascending=[False])
        elif not df_news.empty:
            total_df = df_news
        elif not df_disclosure.empty:
            total_df = df_disclosure

        # 종목 현재가 정보 수집
        unique_tickers = total_df["ticker"].unique().tolist()
        df_price = pd.DataFrame(
            self.db._select(
                table="stock_trend",
                columns=["ticker", "current_price", "change_1m"],
                **{"ticker__in": unique_tickers},
            )
        )
        total_df["price_impact"] = 0.0

        if not df_price.empty:
            total_df = pd.merge(total_df, df_price, on="ticker", how="left")

            total_df["current_price"] = total_df["current_price"].fillna(total_df["that_time_price"])
            total_df["change_1m"] = total_df["change_1m"].fillna(0.0)
            total_df["that_time_price"] = total_df["that_time_price"].fillna(0.0)

            def calculate_price_impact(row):
                if row["current_price"] == 0 or row["that_time_price"] == 0:
                    return 0
                return round((row["current_price"] - row["that_time_price"]) / row["that_time_price"] * 100, 2)

            total_df["price_impact"] = total_df.apply(calculate_price_impact, axis=1)

            # 무한값과 NaN을 0으로 대체
            total_df["price_impact"] = total_df["price_impact"].replace([np.inf, -np.inf, np.nan], 0)

        # 결과 생성
        result = []
        for ticker in unique_tickers:
            ticker_news = total_df[total_df["ticker"] == ticker]
            if ticker_news.empty:
                continue

            news_items = []
            ticker_has_unviewed = False
            for _, row in ticker_news.iterrows():
                news_key = f'{ticker}_{row["type"]}_{row["id"]}'
                is_viewed = news_key in viewed_stories

                if not is_viewed:
                    ticker_has_unviewed = True

<<<<<<< HEAD
=======
                news_key = f'{ticker}_{row["type"]}_{row["id"]}'
                is_viewed = news_key in viewed_stories

                if not is_viewed:
                    ticker_has_unviewed = True

>>>>>>> c9a0a2fa
                price_impact = float(row["price_impact"]) if pd.notnull(row["price_impact"]) else 0.0
                news_items.append(
                    TopStoriesItem(
                        id=row["id"],
                        price_impact=price_impact,
                        date=row["date"],
                        title=self.remove_parentheses(row["title"]),
                        summary=row["summary"],
                        emotion=row["emotion"],
                        type=row["type"],
                        is_viewed=is_viewed,
                    )
                )
            ko_name = self.remove_parentheses(ticker_news.iloc[0]["ko_name"])
            result.append(
                TopStoriesResponse(
                    name=ko_name,
                    ticker=ticker,
                    logo_image="추후 반영",
                    ctry=ticker_news.iloc[0]["ctry"],
                    current_price=ticker_news.iloc[0]["current_price"]
                    if ticker_news.iloc[0].get("current_price")
                    else 0.0,
                    change_rate=ticker_news.iloc[0]["change_1m"] if ticker_news.iloc[0].get("change_1m") else 0.0,
                    items_count=len(news_items),
                    news=news_items,
                    is_viewed=not ticker_has_unviewed,
                )
            )
        result.sort(key=lambda x: x.is_viewed, reverse=False)

        return result

    def mark_story_as_viewed(self, ticker: str, type: str, id: int, request: Request, response: Response) -> bool:
        # 기존 쿠키 확인
        current_viewed = request.cookies.get("viewed_stories", "[]")
        viewed_list = json.loads(current_viewed)

        # 새로운 조회 기록 추가
        story_key = f"{ticker}_{type}_{id}"
        if story_key not in viewed_list:
            viewed_list.append(story_key)

            if len(viewed_list) > 100:  # 최대 100개 기록 유지
                viewed_list.pop(0)

        # 쿠키 업데이트
        response.set_cookie(
            key="viewed_stories",
            value=json.dumps(viewed_list),
            max_age=86400,  # 24시간
            httponly=True,
            # secure=True,
            samesite="lax",
        )

        return True

    def news_detail(self, ticker: str, date: str = None, page: int = 1, size: int = 6):
        if not date:
            date = datetime.now().strftime("%Y-%m-%d")
        else:
            date = datetime.strptime(date, "%Y%m%d").strftime("%Y-%m-%d")

        ctry = check_ticker_country_len_2(ticker)

        condition = {
            "ticker": ticker,
            "date__gte": f"{date} 00:00:00",
            "date__lt": f"{date} 23:59:59",
            "is_exist": True,
        }
        df_news = pd.DataFrame(
            self.db._select(
                table="news_information",
                columns=["id", "ticker", "ctry", "date", "title", "summary", "emotion", "that_time_price"],
                **condition,
            )
        )
        if df_news.empty:
            raise DataNotFoundException(ticker=ticker, data_type="news")

        offset = (page - 1) * size
        df_news = self._process_dataframe_news_detail(df_news, offset, size)
        total_count = df_news.shape[0]
        total_page = math.ceil(total_count / size)
        emotion_count = self._count_emotion(df_news)
        df_news["that_time_price"] = df_news["that_time_price"].fillna(0.0)
        unique_tickers = df_news["ticker"].unique().tolist()

        df_price = pd.DataFrame(
            self.db._select(
                table="stock_trend",
                columns=["ticker", "current_price"],
                **{"ticker__in": unique_tickers},
            )
        )
        df_news["summary1"], df_news["summary2"] = self._split_parsing_summary(df_news["summary"])
        df_news["price_impact"] = 0.0
        if not df_price.empty:
            df_price["current_price"] = df_price["current_price"].fillna(0.0)

            df_news = pd.merge(df_news, df_price, on="ticker", how="left")

            df_news["price_impact"] = (
                (df_news["current_price"] - df_news["that_time_price"]) / df_news["that_time_price"] * 100
            )
            df_news["price_impact"] = round(df_news["price_impact"].replace([np.inf, -np.inf, np.nan], 0), 2)

        data = []
        for _, row in df_news.iterrows():
            data.append(
                NewsDetailItem(
                    id=row["id"],
                    ctry=row["ctry"],
                    date=row["date"],
                    title=row["title"],
<<<<<<< HEAD
                    summary=row["summary"],
                    # summary1=row["summary1"],
                    # summary2=row["summary2"],
=======
                    summary1=row["summary1"],
                    summary2=row["summary2"],
>>>>>>> c9a0a2fa
                    emotion=row["emotion"],
                    price_impact=row["price_impact"],
                )
            )
        return data, total_count, total_page, offset, emotion_count, ctry

    def remove_parentheses(self, text):
        if not text:  # None이나 빈 문자열 체크
            return text
        # \(.*?\)$ : 마지막에 있는 괄호와 그 내용을 매칭
        # .*? : 괄호 안의 모든 문자 (non-greedy)
        # $ : 문자열의 끝
        cleaned_text = re.sub(r"\(.*?\)$", "", text).strip()
        return cleaned_text

    def _split_parsing_summary(self, summaries):
        """
        DataFrame의 summary 컬럼을 summary1과 summary2로 나누는 함수

        Args:
            summaries (pd.Series): 뉴스 요약 텍스트가 담긴 Series

        Returns:
            tuple[pd.Series, pd.Series]: (summary1_series, summary2_series) 형태로 반환
        """

        def split_single_summary(summary):
            if not summary:
                return None, None

            # 기본 구분자로 나누기
            parts = summary.split("**기사 요약**")
            if len(parts) < 2:
                return summary, ""

            # summary1 추출 (기사 요약 부분)
            summary1_part = parts[1].split("**주가에")[0].strip(" :\n-")
            summary1_lines = [line.strip(" -") for line in summary1_part.split("\n") if line.strip()]
            summary1 = "\n".join(f"- {line}" for line in summary1_lines if line)

            # summary2 추출 (주가 영향 및 감성분석 부분)
            remaining_text = "**주가에" + "".join(parts[1:])
            impact_part = remaining_text.split("**뉴스 감성분석**")[0]
            sentiment_part = remaining_text.split("**뉴스 감성분석**")[1]

            # # 감성 값 추출
            # sentiment = sentiment_part.split(":")[1].split("\n")[0].strip()

            # 주가 영향 부분 처리
            impact_lines = [line.strip(" -") for line in impact_part.split("\n") if line.strip()]
            impact_lines = [line for line in impact_lines if not line.startswith("**")]
            impact_text = "\n".join(f"- {line}" for line in impact_lines if line)

            # 감성분석 부분 처리
            sentiment_lines = [line.strip(" -") for line in sentiment_part.split("\n") if line.strip()]
            sentiment_lines = [line for line in sentiment_lines if not line.startswith("**") and ":" not in line]
            sentiment_text = "\n".join(f"- {line}" for line in sentiment_lines if line)
            # sentiment_text = sentiment_text.replace("있음.", "있어요.").replace("보임.", "보여요.").replace("없음", "없어요.").replace("존재함", "존재해요.")

            # summary2 조합
            summary2 = f"주가에 영향을 줄 수 있어요\n{impact_text}\n\n세네카 AI는 해당 뉴스가 {{emotion}} 이라고 판단했어요\n{sentiment_text}"

            return summary1, summary2

        # Series의 각 요소에 대해 split_single_summary 함수 적용
        summary1_list = []
        summary2_list = []

        for summary in summaries:
            s1, s2 = split_single_summary(summary)
            summary1_list.append(s1)
            summary2_list.append(s2)

        return pd.Series(summary1_list, index=summaries.index), pd.Series(summary2_list, index=summaries.index)

<<<<<<< HEAD
=======
    def _split_parsing_summary(self, summaries):
        """
        DataFrame의 summary 컬럼을 summary1과 summary2로 나누는 함수

        Args:
            summaries (pd.Series): 뉴스 요약 텍스트가 담긴 Series

        Returns:
            tuple[pd.Series, pd.Series]: (summary1_series, summary2_series) 형태로 반환
        """

        def split_single_summary(summary):
            if not summary:
                return None, None

            # 기본 구분자로 나누기
            parts = summary.split("**기사 요약**")
            if len(parts) < 2:
                return summary, ""

            # summary1 추출 (기사 요약 부분)
            summary1_part = parts[1].split("**주가에")[0].strip(" :\n-")
            summary1_lines = [line.strip(" -") for line in summary1_part.split("\n") if line.strip()]
            summary1 = "\n".join(f"- {line}" for line in summary1_lines if line)

            # summary2 추출 (주가 영향 및 감성분석 부분)
            remaining_text = "**주가에" + "".join(parts[1:])
            impact_part = remaining_text.split("**뉴스 감성분석**")[0]
            sentiment_part = remaining_text.split("**뉴스 감성분석**")[1]

            # # 감성 값 추출
            # sentiment = sentiment_part.split(":")[1].split("\n")[0].strip()

            # 주가 영향 부분 처리
            impact_lines = [line.strip(" -") for line in impact_part.split("\n") if line.strip()]
            impact_lines = [line for line in impact_lines if not line.startswith("**")]
            impact_text = "\n".join(f"- {line}" for line in impact_lines if line)

            # 감성분석 부분 처리
            sentiment_lines = [line.strip(" -") for line in sentiment_part.split("\n") if line.strip()]
            sentiment_lines = [line for line in sentiment_lines if not line.startswith("**") and ":" not in line]
            sentiment_text = "\n".join(f"- {line}" for line in sentiment_lines if line)
            # sentiment_text = sentiment_text.replace("있음.", "있어요.").replace("보임.", "보여요.").replace("없음", "없어요.").replace("존재함", "존재해요.")

            # summary2 조합
            summary2 = f"주가에 영향을 줄 수 있어요\n{impact_text}\n\n세네카 AI는 해당 뉴스가 {{emotion}} 이라고 판단했어요\n{sentiment_text}"

            return summary1, summary2

        # Series의 각 요소에 대해 split_single_summary 함수 적용
        summary1_list = []
        summary2_list = []

        for summary in summaries:
            s1, s2 = split_single_summary(summary)
            summary1_list.append(s1)
            summary2_list.append(s2)

        return pd.Series(summary1_list, index=summaries.index), pd.Series(summary2_list, index=summaries.index)

>>>>>>> c9a0a2fa

def get_news_service() -> NewsService:
    return NewsService()<|MERGE_RESOLUTION|>--- conflicted
+++ resolved
@@ -5,10 +5,7 @@
 from typing import List
 
 from fastapi import Request, Response
-<<<<<<< HEAD
-=======
-
->>>>>>> c9a0a2fa
+
 from app.core.exception.custom import DataNotFoundException
 from app.modules.disclosure.mapping import document_type_mapping
 
@@ -425,15 +422,12 @@
                 if not is_viewed:
                     ticker_has_unviewed = True
 
-<<<<<<< HEAD
-=======
                 news_key = f'{ticker}_{row["type"]}_{row["id"]}'
                 is_viewed = news_key in viewed_stories
 
                 if not is_viewed:
                     ticker_has_unviewed = True
 
->>>>>>> c9a0a2fa
                 price_impact = float(row["price_impact"]) if pd.notnull(row["price_impact"]) else 0.0
                 news_items.append(
                     TopStoriesItem(
@@ -551,14 +545,8 @@
                     ctry=row["ctry"],
                     date=row["date"],
                     title=row["title"],
-<<<<<<< HEAD
-                    summary=row["summary"],
-                    # summary1=row["summary1"],
-                    # summary2=row["summary2"],
-=======
                     summary1=row["summary1"],
                     summary2=row["summary2"],
->>>>>>> c9a0a2fa
                     emotion=row["emotion"],
                     price_impact=row["price_impact"],
                 )
@@ -634,8 +622,6 @@
 
         return pd.Series(summary1_list, index=summaries.index), pd.Series(summary2_list, index=summaries.index)
 
-<<<<<<< HEAD
-=======
     def _split_parsing_summary(self, summaries):
         """
         DataFrame의 summary 컬럼을 summary1과 summary2로 나누는 함수
@@ -696,7 +682,6 @@
 
         return pd.Series(summary1_list, index=summaries.index), pd.Series(summary2_list, index=summaries.index)
 
->>>>>>> c9a0a2fa
 
 def get_news_service() -> NewsService:
     return NewsService()