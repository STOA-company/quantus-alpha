--- conflicted
+++ resolved
@@ -345,10 +345,7 @@
                 **{"ticker__in": unique_tickers},
             )
         )
-<<<<<<< HEAD
-=======
-
->>>>>>> 24504e44
+
         if not df_price.empty:
             total_df = pd.merge(total_df, df_price, on="ticker", how="left")
 
@@ -362,11 +359,7 @@
                 return round((row["current_price"] - row["that_time_price"]) / row["that_time_price"] * 100, 2)
 
             total_df["price_impact"] = total_df.apply(calculate_price_impact, axis=1)
-<<<<<<< HEAD
-
-=======
-            
->>>>>>> 24504e44
+
             # 무한값과 NaN을 0으로 대체
             total_df["price_impact"] = total_df["price_impact"].replace([np.inf, -np.inf, np.nan], 0)
 
