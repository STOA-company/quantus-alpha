--- conflicted
+++ resolved
@@ -82,13 +82,10 @@
     "USA": "us",
     "JPN": "jp",
     "HKG": "hk",
-<<<<<<< HEAD
-=======
     "us": "USA",
     "kr": "KOR",
     "jp": "JPN",
     "hk": "HKG",
->>>>>>> 6d39f82f
 }
 KST_TIMEZONE = pytz.timezone("Asia/Seoul")
 
