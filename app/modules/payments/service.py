--- conflicted
+++ resolved
@@ -359,7 +359,6 @@
 
         # 유저 정보 업데이트
         self.user_subscription_update(user_id, coupon_data.period_days, coupon_data.level, coupon_data.coupon_name)
-<<<<<<< HEAD
 
         return True
 
@@ -368,16 +367,6 @@
             table="alphafinder_coupon_box",
             sets={"coupon_status": coupon_status},
             id=coupon_id,
-=======
-
-        return True
-
-    def update_coupon_status(self, user_id: int, coupon_status: str):
-        self.db._update(
-            table="alphafinder_coupon_box",
-            sets={"coupon_status": coupon_status},
-            user_id=user_id,
->>>>>>> 3a830cc2
         )
 
     def get_coupon_by_coupon_id(self, coupon_id: int):
@@ -395,7 +384,6 @@
             id=coupon_id,
             join_info=join_info,
         )
-<<<<<<< HEAD
         return data[0]
 
     #####################################
@@ -405,6 +393,20 @@
             sets={"is_subscribed": False},
             id=user_id,
         )
-=======
-        return data[0]
->>>>>>> 3a830cc2
+
+    # def get_coupon_by_coupon_id(self, coupon_id: int):
+    #     join_info = JoinInfo(
+    #         primary_table="alphafinder_coupon_box",
+    #         secondary_table="alphafinder_price",
+    #         primary_column="coupon_name",
+    #         secondary_column="name",
+    #         columns=["period_days", "level"],
+    #     )
+
+    #     data = self.db._select(
+    #         table="alphafinder_coupon_box",
+    #         columns=["id", "coupon_name", "issued_at", "expired_at", "coupon_status", "period_days", "level"],
+    #         id=coupon_id,
+    #         join_info=join_info,
+    #     )
+    #     return data[0]