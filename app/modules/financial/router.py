--- conflicted
+++ resolved
@@ -63,16 +63,9 @@
     financial_service: FinancialService = Depends(get_financial_service),
 ) -> BaseResponse[IncomeStatementResponse]:
     try:
-<<<<<<< HEAD
-        result = financial_service.get_income_analysis(ctry=ctry, ticker=ticker, start_date=start_date, end_date=end_date)
-=======
         country_code = check_ticker_country_len_3(ticker).upper()
         ctry = FinancialCountry(country_code)
-
-        result = await financial_service.get_income_analysis(
-            ctry=ctry, ticker=ticker, start_date=start_date, end_date=end_date
-        )
->>>>>>> a37d3da6
+        result = financial_service.get_income_analysis(ctry=ctry, ticker=ticker, start_date=start_date, end_date=end_date)
         return result
 
     except Exception as error:
@@ -93,14 +86,9 @@
     financial_service: FinancialService = Depends(get_financial_service),
 ) -> BaseResponse[CashFlowResponse]:
     try:
-<<<<<<< HEAD
-        result = financial_service.get_cashflow_analysis(
-=======
         country_code = check_ticker_country_len_3(ticker).upper()
         ctry = FinancialCountry(country_code)
-
-        result = await financial_service.get_cashflow_analysis(
->>>>>>> a37d3da6
+        result = financial_service.get_cashflow_analysis(
             ctry=ctry, ticker=ticker, start_date=start_date, end_date=end_date
         )
         return result
@@ -123,16 +111,10 @@
     financial_service: FinancialService = Depends(get_financial_service),
 ) -> BaseResponse[FinPosResponse]:
     try:
-<<<<<<< HEAD
-        result = financial_service.get_finpos_analysis(ctry=ctry, ticker=ticker, start_date=start_date, end_date=end_date)
-=======
         country_code = check_ticker_country_len_3(ticker).upper()
         ctry = FinancialCountry(country_code)
+        result = financial_service.get_finpos_analysis(ctry=ctry, ticker=ticker, start_date=start_date, end_date=end_date)
 
-        result = await financial_service.get_finpos_analysis(
-            ctry=ctry, ticker=ticker, start_date=start_date, end_date=end_date
-        )
->>>>>>> a37d3da6
         return result
 
     except Exception as error:
@@ -153,17 +135,10 @@
 ) -> BaseResponse[RatioResponse]:
     try:
         ctry = check_ticker_country_len_3(ticker).upper()
-<<<<<<< HEAD
         company_name = financial_service.get_kr_name_by_ticker(db=db, ticker=ticker)
-        result1 = financial_service.get_financial_ratio(ctry=ctry, ticker=ticker, db=db)
-        result2 = financial_service.get_liquidity_ratio(ctry=ctry, ticker=ticker, db=db)
-        result3 = financial_service.get_interest_coverage_ratio(ctry=ctry, ticker=ticker, db=db)
-=======
-        company_name = await financial_service.get_kr_name_by_ticker(db=db, ticker=ticker)
-        result1 = await financial_service.get_debt_ratio(ctry=ctry, ticker=ticker, db=db)
-        result2 = await financial_service.get_liquidity_ratio(ctry=ctry, ticker=ticker, db=db)
-        result3 = await financial_service.get_interest_coverage_ratio(ctry=ctry, ticker=ticker, db=db)
->>>>>>> a37d3da6
+        dept_ratio = financial_service.get_debt_ratio(ctry=ctry, ticker=ticker, db=db)
+        liquidity_ratio = financial_service.get_liquidity_ratio(ctry=ctry, ticker=ticker, db=db)
+        interest_coverage_ratio = financial_service.get_interest_coverage_ratio(ctry=ctry, ticker=ticker, db=db)
         ctry_two = contry_mapping.get(ctry)
 
         return BaseResponse[RatioResponse](
@@ -173,9 +148,9 @@
                 code=ticker,
                 name=company_name,
                 ctry=ctry_two,
-                debt_ratios=result1.data,
-                liquidity_ratios=result2.data,
-                interest_coverage_ratios=result3.data,
+                debt_ratios=dept_ratio.data,
+                liquidity_ratios=liquidity_ratio.data,
+                interest_coverage_ratios=interest_coverage_ratio.data,
             ),
         )
 
