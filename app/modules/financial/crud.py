from fastapi import logger
from sqlalchemy import text
from sqlalchemy.orm import Session


class FinancialCrud:
    def __init__(self, db: Session):
        self.db = db

<<<<<<< HEAD
    def get_financial_ratio_quarters(self, table_name: str, ticker: str, db: Session):
        """부채비율 계산을 위한 4분기 데이터 조회"""
=======
    async def get_financial_ratio_quarters(self, table_name: str, ticker: str, db: AsyncSession):
        """재무비율 계산을 위한 4분기 데이터 조회"""
>>>>>>> a37d3da6
        query = text(f"""
            SELECT Name, total_dept, equity
            FROM {table_name}
            WHERE Code = :ticker
            ORDER BY period_q DESC
            LIMIT 4
        """)

        result = db.execute(query, {"ticker": ticker})
        return result.fetchall()

<<<<<<< HEAD
    def get_liquidity_ratio_quarters(self, table_name: str, ticker: str, db: Session):
=======
    async def get_debt_ratio_quarters(self, table_name: str, ticker: str, db: AsyncSession):
        """부채비율 계산을 위한 4분기 데이터 조회"""
        query = text(f"""
            SELECT Name, total_dept, total_asset
            FROM {table_name}
            WHERE Code = :ticker
            ORDER BY period_q DESC
            LIMIT 4
        """)
        result = await db.execute(query, {"ticker": ticker})
        return result.fetchall()

    async def get_liquidity_ratio_quarters(self, table_name: str, ticker: str, db: AsyncSession):
>>>>>>> a37d3da6
        """유동비율 계산을 위한 4분기 데이터 조회"""
        query = text(f"""
            SELECT Name, current_asset, current_dept
            FROM {table_name}
            WHERE Code = :ticker
            ORDER BY period_q DESC
            LIMIT 4
        """)

        result = db.execute(query, {"ticker": ticker})
        return result.fetchall()

    def get_interest_coverage_ratio_quarters(self, table_name: str, ticker: str, db: Session):
        """이자보상배율 계산을 위한 4분기 데이터 조회"""
        query = text(f"""
            SELECT Name, operating_income, fin_cost
            FROM {table_name}
            WHERE Code = :ticker
            ORDER BY period_q DESC
            LIMIT 4
        """)

        result = db.execute(query, {"ticker": ticker})
        return result.fetchall()

    def get_financial_industry_avg_data(
        self, table_name: str, base_ticker: str, is_usa: bool, ratio_type: str, db: Session
    ) -> float:
        """업종 평균 재무비율 조회"""
        ratio_calculations = {
            "debt": """WHEN CAST(f.total_asset AS DECIMAL) != 0
                      THEN (CAST(f.total_dept AS DECIMAL) / CAST(f.total_asset AS DECIMAL)) * 100""",
            "liquidity": """WHEN CAST(f.current_dept AS DECIMAL) != 0
                           THEN (CAST(f.current_asset AS DECIMAL) / CAST(f.current_dept AS DECIMAL)) * 100""",
            "interest": """WHEN CAST(f.fin_cost AS DECIMAL) != 0
                            THEN CAST(f.operating_income AS DECIMAL) / CAST(f.fin_cost AS DECIMAL)""",
        }

        query = text(f"""
            WITH sector AS (
                SELECT sector_3
                FROM stock_information
                WHERE ticker = :base_ticker
            ),
            sector_companies AS (
                SELECT
                    CASE
                        WHEN :is_usa THEN CONCAT(si.ticker, '-US')
                        ELSE si.ticker
                    END AS ticker
                FROM stock_information si
                JOIN sector s ON si.sector_3 = s.sector_3
                WHERE si.ticker != :base_ticker
            ),
            company_ratios AS (
                SELECT
                    sc.ticker,
                    AVG(
                        CASE
                            {ratio_calculations[ratio_type]}
                            ELSE 0
                        END
                    ) as avg_ratio
                FROM sector_companies sc
                JOIN {table_name} f ON sc.ticker = f.Code
                GROUP BY sc.ticker
                HAVING COUNT(*) >= 4
            )
            SELECT ROUND(AVG(avg_ratio), 2) as industry_avg
            FROM company_ratios
            WHERE avg_ratio > 0
        """)

        try:
            result = db.execute(query, {"base_ticker": base_ticker, "is_usa": is_usa})
            return result.scalar_one_or_none() or 0.0
        except Exception as e:
            logger.error(f"업종 평균 {ratio_type} 비율 조회 중 오류 발생: {str(e)}")
            return 0.0<|MERGE_RESOLUTION|>--- conflicted
+++ resolved
@@ -7,13 +7,8 @@
     def __init__(self, db: Session):
         self.db = db
 
-<<<<<<< HEAD
     def get_financial_ratio_quarters(self, table_name: str, ticker: str, db: Session):
-        """부채비율 계산을 위한 4분기 데이터 조회"""
-=======
-    async def get_financial_ratio_quarters(self, table_name: str, ticker: str, db: AsyncSession):
         """재무비율 계산을 위한 4분기 데이터 조회"""
->>>>>>> a37d3da6
         query = text(f"""
             SELECT Name, total_dept, equity
             FROM {table_name}
@@ -25,10 +20,7 @@
         result = db.execute(query, {"ticker": ticker})
         return result.fetchall()
 
-<<<<<<< HEAD
-    def get_liquidity_ratio_quarters(self, table_name: str, ticker: str, db: Session):
-=======
-    async def get_debt_ratio_quarters(self, table_name: str, ticker: str, db: AsyncSession):
+    def get_debt_ratio_quarters(self, table_name: str, ticker: str, db: Session):
         """부채비율 계산을 위한 4분기 데이터 조회"""
         query = text(f"""
             SELECT Name, total_dept, total_asset
@@ -37,11 +29,10 @@
             ORDER BY period_q DESC
             LIMIT 4
         """)
-        result = await db.execute(query, {"ticker": ticker})
+        result = db.execute(query, {"ticker": ticker})
         return result.fetchall()
 
-    async def get_liquidity_ratio_quarters(self, table_name: str, ticker: str, db: AsyncSession):
->>>>>>> a37d3da6
+    def get_liquidity_ratio_quarters(self, table_name: str, ticker: str, db: Session):
         """유동비율 계산을 위한 4분기 데이터 조회"""
         query = text(f"""
             SELECT Name, current_asset, current_dept
