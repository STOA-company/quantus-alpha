from fastapi import logger
from sqlalchemy import text
from sqlalchemy.orm import Session


class FinancialCrud:
    def __init__(self, db: Session):
        self.db = db

<<<<<<< HEAD
    async def get_financial_ratio_quarters(self, table_name: str, ticker: str, db: AsyncSession):
=======
    def get_financial_ratio_quarters(self, table_name: str, ticker: str, db: Session):
>>>>>>> 661822d2
        """재무비율 계산을 위한 4분기 데이터 조회"""
        query = text(f"""
            SELECT Name, total_dept, equity
            FROM {table_name}
            WHERE Code = :ticker
            ORDER BY period_q DESC
            LIMIT 4
        """)

        result = db.execute(query, {"ticker": ticker})
        return result.fetchall()

    def get_debt_ratio_quarters(self, table_name: str, ticker: str, db: Session):
        """부채비율 계산을 위한 4분기 데이터 조회"""
        query = text(f"""
            SELECT Name, total_dept, total_asset
            FROM {table_name}
            WHERE Code = :ticker
            ORDER BY period_q DESC
            LIMIT 4
        """)
        result = db.execute(query, {"ticker": ticker})
        return result.fetchall()

<<<<<<< HEAD
    async def get_debt_ratio_quarters(self, table_name: str, ticker: str, db: AsyncSession):
        """부채비율 계산을 위한 4분기 데이터 조회"""
        query = text(f"""
            SELECT Name, total_dept, total_asset
            FROM {table_name}
            WHERE Code = :ticker
            ORDER BY period_q DESC
            LIMIT 4
        """)
        result = await db.execute(query, {"ticker": ticker})
        return result.fetchall()

    async def get_liquidity_ratio_quarters(self, table_name: str, ticker: str, db: AsyncSession):
=======
    def get_liquidity_ratio_quarters(self, table_name: str, ticker: str, db: Session):
>>>>>>> 661822d2
        """유동비율 계산을 위한 4분기 데이터 조회"""
        query = text(f"""
            SELECT Name, current_asset, current_dept
            FROM {table_name}
            WHERE Code = :ticker
            ORDER BY period_q DESC
            LIMIT 4
        """)

        result = db.execute(query, {"ticker": ticker})
        return result.fetchall()

    def get_interest_coverage_ratio_quarters(self, table_name: str, ticker: str, db: Session):
        """이자보상배율 계산을 위한 4분기 데이터 조회"""
        query = text(f"""
            SELECT Name, operating_income, fin_cost
            FROM {table_name}
            WHERE Code = :ticker
            ORDER BY period_q DESC
            LIMIT 4
        """)

        result = db.execute(query, {"ticker": ticker})
        return result.fetchall()

    def get_financial_industry_avg_data(
        self, table_name: str, base_ticker: str, is_usa: bool, ratio_type: str, db: Session
    ) -> float:
        """업종 평균 재무비율 조회"""
        ratio_calculations = {
            "debt": """WHEN CAST(f.total_asset AS DECIMAL) != 0
                      THEN (CAST(f.total_dept AS DECIMAL) / CAST(f.total_asset AS DECIMAL)) * 100""",
            "liquidity": """WHEN CAST(f.current_dept AS DECIMAL) != 0
                           THEN (CAST(f.current_asset AS DECIMAL) / CAST(f.current_dept AS DECIMAL)) * 100""",
            "interest": """WHEN CAST(f.fin_cost AS DECIMAL) != 0
                            THEN CAST(f.operating_income AS DECIMAL) / CAST(f.fin_cost AS DECIMAL)""",
        }

        query = text(f"""
            WITH sector AS (
                SELECT sector_3
                FROM stock_information
                WHERE ticker = :base_ticker
            ),
            sector_companies AS (
                SELECT
                    CASE
                        WHEN :is_usa THEN CONCAT(si.ticker, '-US')
                        ELSE si.ticker
                    END AS ticker
                FROM stock_information si
                JOIN sector s ON si.sector_3 = s.sector_3
                WHERE si.ticker != :base_ticker
            ),
            company_ratios AS (
                SELECT
                    sc.ticker,
                    AVG(
                        CASE
                            {ratio_calculations[ratio_type]}
                            ELSE 0
                        END
                    ) as avg_ratio
                FROM sector_companies sc
                JOIN {table_name} f ON sc.ticker = f.Code
                GROUP BY sc.ticker
                HAVING COUNT(*) >= 4
            )
            SELECT ROUND(AVG(avg_ratio), 2) as industry_avg
            FROM company_ratios
            WHERE avg_ratio > 0
        """)

        try:
            result = db.execute(query, {"base_ticker": base_ticker, "is_usa": is_usa})
            return result.scalar_one_or_none() or 0.0
        except Exception as e:
            logger.error(f"업종 평균 {ratio_type} 비율 조회 중 오류 발생: {str(e)}")
            return 0.0<|MERGE_RESOLUTION|>--- conflicted
+++ resolved
@@ -7,11 +7,7 @@
     def __init__(self, db: Session):
         self.db = db
 
-<<<<<<< HEAD
-    async def get_financial_ratio_quarters(self, table_name: str, ticker: str, db: AsyncSession):
-=======
     def get_financial_ratio_quarters(self, table_name: str, ticker: str, db: Session):
->>>>>>> 661822d2
         """재무비율 계산을 위한 4분기 데이터 조회"""
         query = text(f"""
             SELECT Name, total_dept, equity
@@ -36,23 +32,7 @@
         result = db.execute(query, {"ticker": ticker})
         return result.fetchall()
 
-<<<<<<< HEAD
-    async def get_debt_ratio_quarters(self, table_name: str, ticker: str, db: AsyncSession):
-        """부채비율 계산을 위한 4분기 데이터 조회"""
-        query = text(f"""
-            SELECT Name, total_dept, total_asset
-            FROM {table_name}
-            WHERE Code = :ticker
-            ORDER BY period_q DESC
-            LIMIT 4
-        """)
-        result = await db.execute(query, {"ticker": ticker})
-        return result.fetchall()
-
-    async def get_liquidity_ratio_quarters(self, table_name: str, ticker: str, db: AsyncSession):
-=======
     def get_liquidity_ratio_quarters(self, table_name: str, ticker: str, db: Session):
->>>>>>> 661822d2
         """유동비율 계산을 위한 4분기 데이터 조회"""
         query = text(f"""
             SELECT Name, current_asset, current_dept
