--- conflicted
+++ resolved
@@ -326,13 +326,7 @@
             logger.error(f"Unexpected error in get_financial_ratio: {str(e)}")
             raise AnalysisException(analysis_type="재무비율 조회", detail=str(e))
 
-<<<<<<< HEAD
-    async def get_debt_ratio(
-        self, ctry: FinancialCountry, ticker: str, db: AsyncSession
-    ) -> BaseResponse[DebtRatioResponse]:
-=======
     def get_debt_ratio(self, ctry: FinancialCountry, ticker: str, db: Session) -> BaseResponse[DebtRatioResponse]:
->>>>>>> 661822d2
         """
         부채비율 조회
         """
@@ -341,11 +335,7 @@
                 ticker = f"{ticker}-US"
             country = FinancialCountry(ctry)
             # finpos 테이블에서 조회
-<<<<<<< HEAD
-            debt_ratio_data = await self.get_debt_ratio_data(country, ticker, db)
-=======
             debt_ratio_data = self.get_debt_ratio_data(country, ticker, db)
->>>>>>> 661822d2
             return debt_ratio_data
         except Exception as e:
             logger.error(f"Unexpected error in get_debt_ratio: {str(e)}")
@@ -692,13 +682,7 @@
             data=financial_ratio_response,
         )
 
-<<<<<<< HEAD
-    async def get_debt_ratio_data(
-        self, country: FinancialCountry, ticker: str, db: AsyncSession
-    ) -> BaseResponse[DebtRatioResponse]:
-=======
     def get_debt_ratio_data(self, country: FinancialCountry, ticker: str, db: Session) -> BaseResponse[DebtRatioResponse]:
->>>>>>> 661822d2
         """
         부채비율 데이터 조회
         """
@@ -707,11 +691,7 @@
             logger.warning(f"잘못된 국가 코드: {country}")
             raise InvalidCountryException()
 
-<<<<<<< HEAD
-        quarters = await self.financial_crud.get_debt_ratio_quarters(table_name, ticker, db)
-=======
         quarters = self.financial_crud.get_debt_ratio_quarters(table_name, ticker, db)
->>>>>>> 661822d2
 
         if not quarters:
             logger.warning(f"부채비율 데이터를 찾을 수 없습니다: {ticker}")
@@ -731,11 +711,7 @@
 
         # 병렬 처리: 평균 계산과 산업 평균 조회를 동시에
         average_debt_ratio = round(sum(debt_ratios) / len(debt_ratios), 2)
-<<<<<<< HEAD
-        industry_avg = await self.get_debt_ratio_industry_avg(country=country, ticker=ticker, db=db)
-=======
         industry_avg = self.get_debt_ratio_industry_avg(country=country, ticker=ticker, db=db)
->>>>>>> 661822d2
 
         debt_ratio_response = DebtRatioResponse(code=ticker, ratio=average_debt_ratio, industry_avg=industry_avg)
 
@@ -830,26 +806,7 @@
         )
 
     # 재무비율 업종 평균 조회
-<<<<<<< HEAD
-    async def get_financial_industry_avg(self, country: FinancialCountry, ticker: str, db: AsyncSession) -> float:
-        """업종 평균 재무비율 조회"""
-        table_name = self.finpos_tables.get(country)
-        if not table_name:
-            return 0.0
-
-        return await self.financial_crud.get_financial_industry_avg_data(
-            table_name=table_name,
-            base_ticker=ticker.replace("-US", "") if country == FinancialCountry.USA else ticker,
-            is_usa=country == FinancialCountry.USA,
-            ratio_type="debt",
-            db=db,
-        )
-
-    # 부채비율 업종 평균 조회
-    async def get_debt_ratio_industry_avg(self, country: FinancialCountry, ticker: str, db: AsyncSession) -> float:
-=======
     def get_financial_industry_avg(self, country: FinancialCountry, ticker: str, db: Session) -> float:
->>>>>>> 661822d2
         """업종 평균 부채비율 조회"""
         table_name = self.finpos_tables.get(country)
         if not table_name:
