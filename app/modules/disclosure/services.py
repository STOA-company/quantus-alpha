import json
from datetime import datetime
from app.core.exception.custom import DataNotFoundException
from app.database.crud import JoinInfo, database
from app.core.logging.config import get_logger
from app.modules.common.enum import TranslateCountry
from app.modules.common.utils import check_ticker_country_len_3
from .mapping import document_type_mapping


logger = get_logger(__name__)


class DisclosureService:
    def __init__(self):
        self.db = database

    async def get_disclosure(
        self, ticker: str, year: str = None, language: TranslateCountry = "ko", page: int = 1, size: int = 6
    ):
        if not year:
            year = datetime.now().strftime("%Y")

        ctry = "usa"
        if ticker:
            ctry = check_ticker_country_len_3(ticker)

        if ctry != "usa":
            raise DataNotFoundException(ticker=ctry, data_type="공시")

        table_name = f"{ctry}_disclosure"

        conditions = {}
        if ticker:
            conditions["ticker"] = ticker
        if year:
            conditions["filing_date__like"] = f"{year}%"
        conditions["ai_processed"] = 1

        columns = ["filing_id", "form_type", "ticker", "sec_url", "filing_date", "company_name", "ai_processed"]
        offset = (page - 1) * size
        total_count = self.db._count(table=table_name, **conditions)

        results = self.db._select(
            table=table_name,
            columns=columns,
            order="filing_date",
            ascending=False,
            limit=size,
            offset=offset,
            **conditions,
        )
        if not results:
            raise DataNotFoundException(ticker=ticker, data_type="공시")

        analysis_table_name = f"{ctry}_disclosure_analysis"
        analysis_conditions = {}
        analysis_conditions["filing_id__in"] = [result.filing_id for result in results]
        analysis_columns = ["filing_id", "ai_summary", "market_impact", "impact_reason", "key_points", "translated"]

        analysis_results = self.db._select(table=analysis_table_name, columns=analysis_columns, **analysis_conditions)

        translated_filing_ids = [result.filing_id for result in analysis_results if result.translated]
        translated_table_name = f"{analysis_table_name}_translation"
        translated_columns = ["filing_id", "ai_summary", "impact_reason", "key_points"]
        translated_conditions = {"filing_id__in": translated_filing_ids}

        translated_results = self.db._select(
            table=translated_table_name, columns=translated_columns, **translated_conditions
        )

        # emotion 카운트 초기화
        emotion_counts = {"positive": 0, "negative": 0, "neutral": 0}

        if not ticker:
            results_ticker = [result.ticker for result in results]
            ctry = "us"
            ticker_dict = {}

            table_name = f"stock_{ctry}_1d"
            columns = ["Date", "Ticker", "Open", "Close"]
            join_columns = ["korean_name", "english_name"]
            # join_info 설정
            join_info = JoinInfo(
                primary_table=table_name,  # 메인 테이블 (stock_us_1d)
                secondary_table="stock_us_tickers",  # 조인할 테이블
                primary_column="Ticker",  # 메인 테이블의 조인 컬럼
                secondary_column="ticker",  # stock_us_tickers의 조인 컬럼
                columns=join_columns,  # 조인 테이블에서 가져올 컬럼
            )
            max_date = self.db._select(table=table_name, columns=["Date"], order="Date", ascending=False, limit=1)
            conditions = {"Ticker__in": results_ticker, "Date": max_date[0][0].strftime("%Y-%m-%d")}

<<<<<<< HEAD
            conditions = {"Ticker__in": results_ticker, "Date": (datetime.now() - timedelta(days=1)).strftime("%Y-%m-%d")}

=======
>>>>>>> 3ec41852
            stock_results = self.db._select(
                table=table_name, columns=columns + join_columns, join_info=join_info, **conditions
            )
            if stock_results:
                ticker_dict = {result.Ticker: result for result in stock_results}
        analysis_dict = {result.filing_id: result for result in analysis_results}
        translated_dict = {result.filing_id: result for result in translated_results}

        items = []
        for row in results:
            filing_date = getattr(row, "filing_date", None)
            date_str = filing_date.strftime("%Y-%m-%d %H:%M:%S") if filing_date else None

            analysis_data = analysis_dict.get(row.filing_id)
            translated_data = translated_dict.get(row.filing_id)
            if not ticker:
                ticker_data = ticker_dict.get(row.ticker)
            # emotion 카운트 업데이트
            emotion = analysis_data.market_impact.lower() if analysis_data and analysis_data.market_impact else "neutral"
            emotion_counts[emotion] += 1

            # key_points 파싱
            key_points_list = [None] * 5
            if analysis_data and analysis_data.key_points:
                try:
                    # translated가 True이면 translated_data의 key_points 사용
                    key_points = (
                        translated_data.key_points
                        if analysis_data.translated and translated_data
                        else analysis_data.key_points
                    )

                    # 이미 리스트인 경우와 문자열인 경우를 모두 처리
                    if isinstance(key_points, str):
                        key_points = json.loads(key_points)

                    # 최대 5개의 key points 저장
                    for i, point in enumerate(key_points[:5]):
                        key_points_list[i] = point

                except Exception as e:
                    logger.error(f"Failed to parse key_points for filing_id: {row.filing_id}, error: {str(e)}")

            if not ticker:
                print(f"###########3{ticker_data}")
                price_change = (
                    round((ticker_data.Close - ticker_data.Open) / ticker_data.Open * 100, 2) if ticker_data else None
                )
                name = ticker_data.korean_name if language == TranslateCountry.KO else ticker_data.english_name

            items.append(
                {
                    "title": row.company_name + " " + document_type_mapping.get(row.form_type, row.form_type),
                    "date": date_str,
                    "emotion": analysis_data.market_impact.lower() if analysis_data else None,
                    "impact_reason": translated_data.impact_reason
                    if analysis_data.translated
                    else analysis_data.impact_reason,
                    "key_points_1": key_points_list[0],
                    "key_points_2": key_points_list[1],
                    "key_points_3": key_points_list[2],
                    "key_points_4": key_points_list[3],
                    "key_points_5": key_points_list[4],
                    "summary": translated_data.ai_summary if analysis_data.translated else analysis_data.ai_summary,
                    "document_url": row.sec_url,
                    "name": name if not ticker else None,
                    "price_change": price_change if not ticker else None,
                }
            )

        return {
            "data": items,
            "total_count": total_count,
            "total_pages": (total_count + size - 1) // size,
            "current_page": page,
            "offset": offset,
            "size": size,
            "positive_count": emotion_counts["positive"],
            "negative_count": emotion_counts["negative"],
            "neutral_count": emotion_counts["neutral"],
            "name": "None",
            "price_change": None,
        }


def get_disclosure_service() -> DisclosureService:
    return DisclosureService()<|MERGE_RESOLUTION|>--- conflicted
+++ resolved
@@ -91,11 +91,6 @@
             max_date = self.db._select(table=table_name, columns=["Date"], order="Date", ascending=False, limit=1)
             conditions = {"Ticker__in": results_ticker, "Date": max_date[0][0].strftime("%Y-%m-%d")}
 
-<<<<<<< HEAD
-            conditions = {"Ticker__in": results_ticker, "Date": (datetime.now() - timedelta(days=1)).strftime("%Y-%m-%d")}
-
-=======
->>>>>>> 3ec41852
             stock_results = self.db._select(
                 table=table_name, columns=columns + join_columns, join_info=join_info, **conditions
             )
