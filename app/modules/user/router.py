--- conflicted
+++ resolved
@@ -49,12 +49,7 @@
     refresh_token = create_refresh_token(user.id)
     access_token_hash = service.store_token(access_token, refresh_token)
 
-<<<<<<< HEAD
-    all_sectors = screener_service.get_available_sectors()
-    screener_group_created = screener_service.create_group(user_id=user.id, sector_filter=all_sectors)
-=======
     await service.screener_init(user_id=user.id)
->>>>>>> 68827db7
 
     return {
         "message": "Signup successful",
