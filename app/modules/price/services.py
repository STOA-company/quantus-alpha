import asyncio
from datetime import date, datetime, timedelta
from functools import lru_cache
import logging
from typing import List, Optional, Tuple
import numpy as np
import pandas as pd
from app.modules.common.cache import CacheStrategy, MemoryCache
from app.modules.common.enum import Country, Frequency
from app.modules.common.schemas import BaseResponse
from app.modules.price.schemas import PriceDataItem
from app.database.crud import database

logger = logging.getLogger(__name__)


class PriceService:
    """주가 데이터 서비스"""

    FREQUENCY_MAPPING = {
        Frequency.DAILY: "1d",
        Frequency.MINUTE: "1m",
    }

    # 청크 설정
    CHUNK_SIZE_DAYS = 1
    MAX_CONCURRENT_REQUESTS = 20

    # 캐시 설정
    PERMANENT_TTL = 60 * 60 * 24 * 30  # 30일
    TEMPORARY_TTL = 60 * 60  # 1시간
    RECENT_DATA_DAYS = 7  # 최근 7일은 temporary cache

    # 컬럼 정의
    BASE_COLUMNS = [
        "Date",
        "Ticker",
        "Open",
        "High",
        "Low",
        "Close",
        "Volume",
    ]
    NUMERIC_COLUMNS = ["Open", "High", "Low", "Close", "Volume"]
    COUNTRY_SPECIFIC_COLUMNS = {
        Country.KR: ["Name"],
        Country.US: [],
    }

    def __init__(self):
        self.database = database
        self._cache = MemoryCache()

    def _get_cache_strategy(self, start_date: date, end_date: date, frequency: Frequency) -> CacheStrategy:
        """데이터 특성에 따른 캐시 전략 결정"""
        today = date.today()

        # 분봉 데이터는 최근 데이터만 캐시
        if frequency == Frequency.MINUTE:
            if (today - end_date).days <= self.RECENT_DATA_DAYS:
                return CacheStrategy.TEMPORARY
            return CacheStrategy.NO_CACHE

        # 실시간 데이터는 캐시하지 않음
        if end_date >= today:
            return CacheStrategy.NO_CACHE

        # 최근 N일 데이터는 짧은 TTL
        if (today - end_date).days <= self.RECENT_DATA_DAYS:
            return CacheStrategy.TEMPORARY
<<<<<<< HEAD

        # 과거 데이터는 긴 TTL
        return CacheStrategy.PERMANENT

=======

        # 과거 데이터는 긴 TTL
        return CacheStrategy.PERMANENT

>>>>>>> aab1c85c
    def _get_cache_ttl(self, strategy: CacheStrategy) -> Optional[int]:
        """캐시 전략에 따른 TTL 반환"""
        if strategy == CacheStrategy.PERMANENT:
            return self.PERMANENT_TTL
        elif strategy == CacheStrategy.TEMPORARY:
            return self.TEMPORARY_TTL
        return None

    def _get_cache_key(self, ctry: Country, frequency: Frequency, ticker: str) -> str:
        """캐시 키 생성"""
        return f"{ctry.value}_{frequency.value}_{ticker}"

    @lru_cache(maxsize=100)
    def _get_columns_for_country(self, ctry: Country) -> List[str]:
        """국가별 컬럼 리스트 반환"""
        return self.BASE_COLUMNS + self.COUNTRY_SPECIFIC_COLUMNS.get(ctry, [])

    def _get_date_range(
        self, start_date: Optional[date], end_date: Optional[date], frequency: Frequency
    ) -> Tuple[date, date]:
        """날짜 범위 계산 및 검증"""
        if end_date is None:
            end_date = date.today()
        if start_date is None:
            if frequency == Frequency.DAILY:
                start_date = end_date - timedelta(days=30)
            else:
                start_date = end_date - timedelta(days=1)
        if start_date > end_date:
            raise ValueError("start_date cannot be later than end_date")
        return start_date, end_date

    def _get_table_name(self, ctry: Country, frequency: Frequency) -> str:
        """테이블 이름 생성"""
        return f"stock_{ctry.value}_{self.FREQUENCY_MAPPING[frequency]}"

    def _split_date_ranges(self, start_date: date, end_date: date) -> List[Tuple[date, date]]:
        """날짜 범위를 청크로 분할"""
        date_ranges = []
        current_date = start_date

        while current_date <= end_date:
            chunk_end = min(current_date + timedelta(days=self.CHUNK_SIZE_DAYS - 1), end_date)
            date_ranges.append((current_date, chunk_end))
            current_date = chunk_end + timedelta(days=1)

<<<<<<< HEAD
        return date_ranges

=======

        return date_ranges

>>>>>>> aab1c85c
    async def _fetch_chunk(
        self, ctry: Country, ticker: str, date_range: Tuple[date, date], frequency: Frequency
    ) -> pd.DataFrame:
        """단일 청크 데이터 조회"""
        start_date, end_date = date_range
        try:
            table_name = self._get_table_name(ctry, frequency)
            columns = self._get_columns_for_country(ctry)
            conditions = {
                "Ticker": ticker,
                "Date__gte": datetime.combine(start_date, datetime.min.time()),
                "Date__lte": datetime.combine(end_date, datetime.max.time()),
            }

            # 데이터베이스 조회를 비동기 세션으로 래핑
            result = await asyncio.to_thread(
                self.database._select, table=table_name, columns=columns, order="Date", ascending=True, **conditions
            )

            if not result:
                return pd.DataFrame(columns=columns)

            df = pd.DataFrame(result, columns=columns)
            return self._preprocess_dataframe(df)

        except Exception as e:
            logger.error(f"Error fetching chunk {date_range}: {str(e)}")
            return pd.DataFrame(columns=self._get_columns_for_country(ctry))

    def _preprocess_dataframe(self, df: pd.DataFrame) -> pd.DataFrame:
        """DataFrame 전처리"""
        if df.empty:
            return df
        df["Date"] = pd.to_datetime(df["Date"])
        df[self.NUMERIC_COLUMNS] = df[self.NUMERIC_COLUMNS].apply(pd.to_numeric, errors="coerce")
        return df

    def _process_price_data(self, df: pd.DataFrame, ctry: Country) -> List[PriceDataItem]:
        """DataFrame을 PriceDataItem으로 변환"""
        if df.empty:
            return []

        try:
            # 가격 변동률 계산
            df["daily_price_change_rate"] = np.round((df["Close"] - df["Open"]) / df["Open"] * 100, decimals=2).fillna(0)

            # 종목명 처리
            df["name"] = "" if ctry != Country.KR else df.get("Name", "").fillna("")

            # 유효한 데이터만 변환
            return [
                PriceDataItem(
                    date=row["Date"],
                    ticker=str(row["Ticker"]),
                    name=str(row["name"]),
                    open=float(row["Open"]),
                    high=float(row["High"]),
                    low=float(row["Low"]),
                    close=float(row["Close"]),
                    volume=int(row["Volume"]),
                    daily_price_change_rate=float(row["daily_price_change_rate"]),
                )
                for _, row in df.iterrows()
                if not pd.isna(row["Open"]) and not pd.isna(row["Close"])
            ]

        except Exception as e:
            logger.error(f"Error processing price data: {str(e)}")
<<<<<<< HEAD
            raise
=======


    async def _fetch_data_parallel(
        self, ctry: Country, ticker: str, start_date: date, end_date: date, frequency: Frequency
    ) -> pd.DataFrame:
        """청크 단위 병렬 데이터 조회"""
        date_ranges = self._split_date_ranges(start_date, end_date)
        semaphore = asyncio.Semaphore(self.MAX_CONCURRENT_REQUESTS)

        async def fetch_with_semaphore(date_range):
            async with semaphore:
                return await self._fetch_chunk(ctry, ticker, date_range, frequency)

        chunks = await asyncio.gather(*(fetch_with_semaphore(date_range) for date_range in date_ranges))

        if not chunks:
            return pd.DataFrame(columns=self._get_columns_for_country(ctry))

        combined_df = pd.concat(chunks, ignore_index=True)

        if not combined_df.empty:
            combined_df = combined_df.drop_duplicates(subset=["Date", "Ticker"]).sort_values("Date")

        return combined_df
>>>>>>> aab1c85c

    async def _fetch_data_parallel(
        self, ctry: Country, ticker: str, start_date: date, end_date: date, frequency: Frequency
    ) -> pd.DataFrame:
        """청크 단위 병렬 데이터 조회"""
        date_ranges = self._split_date_ranges(start_date, end_date)
        semaphore = asyncio.Semaphore(self.MAX_CONCURRENT_REQUESTS)

        async def fetch_with_semaphore(date_range):
            async with semaphore:
                return await self._fetch_chunk(ctry, ticker, date_range, frequency)

        chunks = await asyncio.gather(*(fetch_with_semaphore(date_range) for date_range in date_ranges))

        if not chunks:
            return pd.DataFrame(columns=self._get_columns_for_country(ctry))

        combined_df = pd.concat(chunks, ignore_index=True)

        if not combined_df.empty:
            combined_df = combined_df.drop_duplicates(subset=["Date", "Ticker"]).sort_values("Date")

        return combined_df

    async def read_price_data(
        self,
        ctry: Country,
        ticker: str,
        frequency: Frequency,
        start_date: Optional[date] = None,
        end_date: Optional[date] = None,
    ) -> BaseResponse[List[PriceDataItem]]:
        """가격 데이터 조회"""
        try:
<<<<<<< HEAD
            # 1. 날짜 범위 설정
            start_date, end_date = self._get_date_range(start_date, end_date, frequency)
            logger.info(f"Date range: {start_date} to {end_date}")

=======

            # 1. 날짜 범위 설정
            start_date, end_date = self._get_date_range(start_date, end_date, frequency)
            logger.info(f"Date range: {start_date} to {end_date}")

>>>>>>> aab1c85c
            # 2. 캐시 전략 결정
            strategy = self._get_cache_strategy(start_date, end_date, frequency)
            logger.info(f"Cache strategy: {strategy}")

            # 3. 캐시 키 생성
            cache_key = self._get_cache_key(ctry, frequency, ticker)
            logger.info(f"Cache key: {cache_key}")

            # 4. 캐시 확인
            df = None
            if strategy != CacheStrategy.NO_CACHE:
                logger.info("Checking cache...")
                cached_df = self._cache.get(cache_key)
                if cached_df is not None:
                    logger.info("Cache hit!")
                    mask = (cached_df["Date"] >= pd.Timestamp(start_date)) & (cached_df["Date"] <= pd.Timestamp(end_date))
                    df = cached_df[mask].copy()

                    if (
                        df.empty
                        or df["Date"].min() > pd.Timestamp(start_date)
                        or df["Date"].max() < pd.Timestamp(end_date)
                    ):
                        logger.info("Cache data doesn't cover the full range, fetching from DB")
                        df = None
                    else:
                        logger.info(f"Using cached data with {len(df)} records")

            # 5. DB에서 데이터 조회
            if df is None:
                logger.info("Fetching data from database in parallel chunks...")
                df = await self._fetch_data_parallel(ctry, ticker, start_date, end_date, frequency)
                logger.info(f"Fetched {len(df) if not df.empty else 0} records from DB")
<<<<<<< HEAD
=======

>>>>>>> aab1c85c

                # 6. 새로운 데이터 캐싱
                if not df.empty and strategy != CacheStrategy.NO_CACHE:
                    ttl = self._get_cache_ttl(strategy)
                    logger.info(f"Caching new data with TTL: {ttl}")
                    self._cache.set(cache_key, df, ttl)
<<<<<<< HEAD
=======
                    
>>>>>>> aab1c85c

            # 7. 결과 확인
            if df.empty:
                logger.warning(f"No data found for {ticker}")
                return BaseResponse(status="error", message=f"No price data found for {ticker}", data=None)

            # 8. 데이터 처리
            logger.info("Processing price data...")
            price_data = self._process_price_data(df, ctry)
            if not price_data:
                logger.warning("No valid data after processing")
                return BaseResponse(status="error", message="No valid data found after conversion", data=None)

            logger.info(f"Successfully processed {len(price_data)} records")
            return BaseResponse(status="success", message="Data retrieved successfully", data=price_data)

        except ValueError as e:
            logger.error(f"ValueError: {str(e)}")
            return BaseResponse(status="error", message=str(e), data=None)
        except Exception as e:
            logger.error(f"Unexpected error in read_price_data: {str(e)}")
            logger.exception("Full traceback:")  # 상세 에러 로그
            return BaseResponse(status="error", message=f"Internal server error: {str(e)}", data=None)


def get_price_service() -> PriceService:
    """PriceService 인스턴스 생성"""
    return PriceService()<|MERGE_RESOLUTION|>--- conflicted
+++ resolved
@@ -68,17 +68,10 @@
         # 최근 N일 데이터는 짧은 TTL
         if (today - end_date).days <= self.RECENT_DATA_DAYS:
             return CacheStrategy.TEMPORARY
-<<<<<<< HEAD
 
         # 과거 데이터는 긴 TTL
         return CacheStrategy.PERMANENT
 
-=======
-
-        # 과거 데이터는 긴 TTL
-        return CacheStrategy.PERMANENT
-
->>>>>>> aab1c85c
     def _get_cache_ttl(self, strategy: CacheStrategy) -> Optional[int]:
         """캐시 전략에 따른 TTL 반환"""
         if strategy == CacheStrategy.PERMANENT:
@@ -125,14 +118,8 @@
             date_ranges.append((current_date, chunk_end))
             current_date = chunk_end + timedelta(days=1)
 
-<<<<<<< HEAD
         return date_ranges
 
-=======
-
-        return date_ranges
-
->>>>>>> aab1c85c
     async def _fetch_chunk(
         self, ctry: Country, ticker: str, date_range: Tuple[date, date], frequency: Frequency
     ) -> pd.DataFrame:
@@ -201,10 +188,6 @@
 
         except Exception as e:
             logger.error(f"Error processing price data: {str(e)}")
-<<<<<<< HEAD
-            raise
-=======
-
 
     async def _fetch_data_parallel(
         self, ctry: Country, ticker: str, start_date: date, end_date: date, frequency: Frequency
@@ -228,7 +211,6 @@
             combined_df = combined_df.drop_duplicates(subset=["Date", "Ticker"]).sort_values("Date")
 
         return combined_df
->>>>>>> aab1c85c
 
     async def _fetch_data_parallel(
         self, ctry: Country, ticker: str, start_date: date, end_date: date, frequency: Frequency
@@ -263,18 +245,10 @@
     ) -> BaseResponse[List[PriceDataItem]]:
         """가격 데이터 조회"""
         try:
-<<<<<<< HEAD
             # 1. 날짜 범위 설정
             start_date, end_date = self._get_date_range(start_date, end_date, frequency)
             logger.info(f"Date range: {start_date} to {end_date}")
 
-=======
-
-            # 1. 날짜 범위 설정
-            start_date, end_date = self._get_date_range(start_date, end_date, frequency)
-            logger.info(f"Date range: {start_date} to {end_date}")
-
->>>>>>> aab1c85c
             # 2. 캐시 전략 결정
             strategy = self._get_cache_strategy(start_date, end_date, frequency)
             logger.info(f"Cache strategy: {strategy}")
@@ -308,20 +282,12 @@
                 logger.info("Fetching data from database in parallel chunks...")
                 df = await self._fetch_data_parallel(ctry, ticker, start_date, end_date, frequency)
                 logger.info(f"Fetched {len(df) if not df.empty else 0} records from DB")
-<<<<<<< HEAD
-=======
-
->>>>>>> aab1c85c
 
                 # 6. 새로운 데이터 캐싱
                 if not df.empty and strategy != CacheStrategy.NO_CACHE:
                     ttl = self._get_cache_ttl(strategy)
                     logger.info(f"Caching new data with TTL: {ttl}")
                     self._cache.set(cache_key, df, ttl)
-<<<<<<< HEAD
-=======
-                    
->>>>>>> aab1c85c
 
             # 7. 결과 확인
             if df.empty:
