from fastapi import APIRouter, Depends, Query
from app.modules.common.schemas import BaseResponse
from app.modules.price.services import PriceService, get_price_service
from app.modules.price.schemas import PriceDataItem
from datetime import date
from typing import Annotated, List, Optional
from app.modules.common.enum import Country, Frequency

router = APIRouter()


@router.get("/", response_model=BaseResponse[List[PriceDataItem]])
async def get_price_data(
    ctry: Annotated[Country, Query(description="Country code (kr/us)")],
    ticker: Annotated[str, Query(description="Stock ticker symbol")],
    frequency: Annotated[Frequency, Query(description="Frequency (daily/minute)")],
    start_date: Optional[date] = Query(None, description="Start date (YYYY-MM-DD)"),
    end_date: Optional[date] = Query(None, description="End date (YYYY-MM-DD)"),
    service: PriceService = Depends(get_price_service),
):
    """
    Get price data for a specific country and ticker from database.
    """
<<<<<<< HEAD
    if ctry == Country.KR and frequency == Frequency.MINUTE:
        return BaseResponse(status="error", message="Minute frequency is not supported for KR", data=None)

=======
>>>>>>> fd7dfeca
    return await service.read_price_data(
        ctry=ctry, ticker=ticker, start_date=start_date, end_date=end_date, frequency=frequency
    )


# @router.get("/volume", response_model=BaseResponse[List[VolumeDataItem]])  # 여기를 수정
# async def get_volume_data(
#     ctry: Annotated[Country, Query(..., description="Country code (kr/us)")],
#     ticker: Annotated[str, Query(..., description="Stock ticker symbol")],
#     start_date: Optional[date] = Query(None, description="Start date (YYYY-MM-DD)"),
#     end_date: Optional[date] = Query(None, description="End date (YYYY-MM-DD)"),
#     service: PriceService = Depends(get_price_service),
# ):
#     """
#     Get volume data for a specific country and ticker from database.
#     """
#     return await service.read_volume_data(ctry=ctry, ticker=ticker, start_date=start_date, end_date=end_date)
#

# @router.get("/factors", response_model=BaseResponse[List[StockKrFactorItem]])
# async def get_stock_kr_factors(
#     ctry: Annotated[Country, Query(..., description="Country code (kr/us)")],
#     ticker: Annotated[str, Query(..., description="Stock ticker symbol")],
#     service: PriceService = Depends(get_price_service),
# ):
#     return await service.read_stock_factors(ctry=ctry, ticker=ticker)<|MERGE_RESOLUTION|>--- conflicted
+++ resolved
@@ -21,12 +21,10 @@
     """
     Get price data for a specific country and ticker from database.
     """
-<<<<<<< HEAD
+
     if ctry == Country.KR and frequency == Frequency.MINUTE:
         return BaseResponse(status="error", message="Minute frequency is not supported for KR", data=None)
 
-=======
->>>>>>> fd7dfeca
     return await service.read_price_data(
         ctry=ctry, ticker=ticker, start_date=start_date, end_date=end_date, frequency=frequency
     )
