from app.middlewares.slack_error import add_slack_middleware
from fastapi import FastAPI, HTTPException, Security
from app.core.config import get_database_config, settings
from app.api import routers
from app.core.exception import handler
from app.database.conn import db
from app.database.crud import database
from pydantic import BaseModel
from fastapi.middleware.cors import CORSMiddleware
from app.middlewares.trusted_hosts import get_current_username
from app.core.logger import configure, get_logger

<<<<<<< HEAD

# 여기로 로거 설정 이동
stage_webhook_url = "https://hooks.slack.com/services/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"
dev_webhook_url = "https://hooks.slack.com/services/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"

slack_webhook_url = stage_webhook_url if settings.ENV == "stage" else dev_webhook_url

# 전역 로거 모듈 설정 - 앱 초기화 전에 구성해야 함
configure(
    environment=settings.ENV,
    app_name=settings.PROJECT_NAME,
    log_level="INFO",
    log_dir="logs",
    separate_error_logs=True,
    console_output=True,
    exception_handlers=["file", "console"],
    send_error_to_slack=True,
    slack_webhook_url=slack_webhook_url,
    slack_webhook_urls={"default": slack_webhook_url},
    default_slack_channel="default",
    notify_in_development=True,
)

# 로거 설정
logger = get_logger(__name__)

# 로그 테스트
logger.info("Application starting...")
=======
# 여기로 로거 설정 이동
stage_webhook_url = "https://hooks.slack.com/services/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"
dev_webhook_url = "https://hooks.slack.com/services/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"

slack_webhook_url = stage_webhook_url if settings.ENV == "stage" else dev_webhook_url

# 전역 로거 모듈 설정 - 앱 초기화 전에 구성해야 함
configure(
    environment=settings.ENV,
    app_name=settings.PROJECT_NAME,
    log_level="INFO",
    log_dir="logs",
    separate_error_logs=True,
    exception_handlers=["file"],
    send_error_to_slack=True,
    slack_webhook_url=slack_webhook_url,
    slack_webhook_urls={"default": slack_webhook_url},
    default_slack_channel="default",
    notify_in_development=True,
)

# 로거 설정
logger = get_logger(__name__)

# 로그 테스트
logger.info("Application starting...")

>>>>>>> 6a08d9f6

app = FastAPI(
    title=settings.PROJECT_NAME,
    description=f"Alphafinder API Documentation - {settings.ENV}",
    version="1.0.0",
    swagger_ui_parameters={
        "persistAuthorization": True,  # 인증 정보 유지
        "defaultModelsExpandDepth": -1,  # 모델 확장 깊이 설정 / -1은 축소
        "docExpansion": "none",
    },
    docs_url=None,
    redoc_url=None,
)
handler.initialize(app)

app.include_router(routers.router)

db_config = get_database_config()
db.init_app(app, **db_config.__dict__)


@app.get("/")
def root():
    return {"message": "Welcome to the Financial Data API !!"}


origins = [
    "http://localhost:3000",
    "http://127.0.0.1:3000",
    "http://localhost:8000",
    "http://127.0.0.1:8000",
    "https://alpha-dev.quantus.kr",
    "https://develop.alphafinder.dev",
    "https://develop.alphafinder.dev/ko",
    "https://develop.alphafinder.dev/en",
    "https://alphafinder-stage.vercel.app",
    "https://stage.alphafinder.dev",
    "https://live.alphafinder.dev",
    "https://www.alphafinder.dev",
    "https://alphafinder-l2xhjep9g-quantus-68c7517d.vercel.app",
]

if settings.ENV == "stage":
    webhook_url = stage_webhook_url
else:
    webhook_url = dev_webhook_url

add_slack_middleware(
    app=app,
    webhook_url=webhook_url,
    include_traceback=True,
    include_request_body=True,
    error_status_codes=[500, 503, 504],  # 이 상태 코드들에 대해 알림 발송
    environment=settings.ENV,
    notify_environments=["stage", "dev"],
)

app.add_middleware(
    CORSMiddleware,
    allow_origins=origins,
    allow_credentials=True,
    allow_methods=["*"],
    allow_headers=["*", "Authorization", "Authorization_Swagger"],
)


class HealthCheckDetails(BaseModel):
    tables_loaded: int
    connection_test: str


class HealthCheckResponse(BaseModel):
    status_code: int
    database: str
    details: HealthCheckDetails


@app.get("/health-check", response_model=HealthCheckResponse)
async def health_check():
    try:
        # 데이터베이스 연결 확인
        if not database.check_connection():
            raise Exception("Database connection test failed")

        # 메타데이터 확인
        tables = database.meta_data.tables.keys()

        return HealthCheckResponse(
            status_code=200,
            database="connected",
            details=HealthCheckDetails(tables_loaded=len(list(tables)), connection_test="successful"),
        )
    except Exception as e:
        error_message = f"Database connection error: {str(e)}"
        raise HTTPException(status_code=503, detail={"status": "503", "database": "disconnected", "error": error_message})


@app.get("/docs", include_in_schema=False)
async def get_swagger_documentation(username: str = Security(get_current_username)):
    from fastapi.openapi.docs import get_swagger_ui_html

    return get_swagger_ui_html(
        openapi_url=app.openapi_url,
        title=app.title + " - Swagger UI",
        swagger_ui_parameters=app.swagger_ui_parameters,
    )


@app.get("/redoc", include_in_schema=False)
async def get_redoc_documentation(username: str = Security(get_current_username)):
    from fastapi.openapi.docs import get_redoc_html

    return get_redoc_html(
        openapi_url=app.openapi_url,
        title=app.title + " - ReDoc",
    )


@app.get("/error_test")
def query_test(num: int):
    return num / 0


@app.get("/error_test/{num}")
def parameter_test(num: int):
    if num != 0:
        return num / 0
    else:
        return num / 1


class TestRequest(BaseModel):
    num: int


@app.post("/error_test")
def request_test(request: TestRequest):
    if request.num != 0:
        return request.num / 0
    else:
        return request.num / 1<|MERGE_RESOLUTION|>--- conflicted
+++ resolved
@@ -10,7 +10,6 @@
 from app.middlewares.trusted_hosts import get_current_username
 from app.core.logger import configure, get_logger
 
-<<<<<<< HEAD
 
 # 여기로 로거 설정 이동
 stage_webhook_url = "https://hooks.slack.com/services/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"
@@ -39,35 +38,6 @@
 
 # 로그 테스트
 logger.info("Application starting...")
-=======
-# 여기로 로거 설정 이동
-stage_webhook_url = "https://hooks.slack.com/services/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"
-dev_webhook_url = "https://hooks.slack.com/services/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"
-
-slack_webhook_url = stage_webhook_url if settings.ENV == "stage" else dev_webhook_url
-
-# 전역 로거 모듈 설정 - 앱 초기화 전에 구성해야 함
-configure(
-    environment=settings.ENV,
-    app_name=settings.PROJECT_NAME,
-    log_level="INFO",
-    log_dir="logs",
-    separate_error_logs=True,
-    exception_handlers=["file"],
-    send_error_to_slack=True,
-    slack_webhook_url=slack_webhook_url,
-    slack_webhook_urls={"default": slack_webhook_url},
-    default_slack_channel="default",
-    notify_in_development=True,
-)
-
-# 로거 설정
-logger = get_logger(__name__)
-
-# 로그 테스트
-logger.info("Application starting...")
-
->>>>>>> 6a08d9f6
 
 app = FastAPI(
     title=settings.PROJECT_NAME,
