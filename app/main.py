from fastapi import FastAPI, HTTPException, Security
from fastapi.middleware.cors import CORSMiddleware
from pydantic import BaseModel

from app.api import routers
from app.core.config import get_database_config, settings
from app.core.exception import handler
from app.core.logger import configure, get_logger
from app.database.conn import db
from app.database.crud import database
from app.middlewares.rate_limiter_admin import router as rate_limiter_admin_router
from app.middlewares.slack_error import add_slack_middleware
from app.middlewares.trusted_hosts import get_current_username
from app.monitoring.endpoints import router as metrics_router
from app.monitoring.middleware import PrometheusMiddleware

# 여기로 로거 설정 이동
stage_webhook_url = "https://hooks.slack.com/services/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"
dev_webhook_url = "https://hooks.slack.com/services/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"

slack_webhook_url = stage_webhook_url if settings.ENV == "stage" else dev_webhook_url

# 전역 로거 모듈 설정 - 앱 초기화 전에 구성해야 함
configure(
    environment=settings.ENV,
    app_name=settings.PROJECT_NAME,
    log_level="INFO",
    log_dir="logs",
    separate_error_logs=True,
    console_output=True,
    exception_handlers=["file", "console"],
    send_error_to_slack=True,
    slack_webhook_url=slack_webhook_url,
    slack_webhook_urls={"default": slack_webhook_url},
    default_slack_channel="default",
    notify_in_development=True,
)

# 로거 설정
logger = get_logger(__name__)

# 로그 테스트
logger.info("Application starting...")

app = FastAPI(
    title=settings.PROJECT_NAME,
    description=f"Alphafinder API Documentation - {settings.ENV}",
    version="1.0.0",
    swagger_ui_parameters={
        "persistAuthorization": True,  # 인증 정보 유지
        "defaultModelsExpandDepth": -1,  # 모델 확장 깊이 설정 / -1은 축소
        "docExpansion": "none",
        "filter": True,  # 태그 검색 기능 활성화
    },
    docs_url=None,
    redoc_url=None,
)
handler.initialize(app)

app.include_router(routers.router)
# Include rate limiter admin router
app.include_router(rate_limiter_admin_router)
app.include_router(metrics_router)  # Add metrics endpoints

db_config = get_database_config()
db.init_app(app, **db_config.__dict__)


@app.get("/")
def root():
    return {"message": "Welcome to the Financial Data API !!"}


origins = [
    "https://alpha-dev.quantus.kr",
    "https://develop.alphafinder.dev",
    "https://develop.alphafinder.dev/ko",
    "https://develop.alphafinder.dev/en",
    "https://alphafinder-stage.vercel.app",
    "https://stage.alphafinder.dev",
    "https://live.alphafinder.dev",
    "https://www.alphafinder.dev",
    "https://alphafinder-l2xhjep9g-quantus-68c7517d.vercel.app",
    "https://supper-app-dev.quantus.kr",
    "https://superapp-live.quantus.kr",
    "https://superapp-dev.quantus.kr",
<<<<<<< HEAD
=======
    "https://supper-app-dev.vercel.app",
    "https://quantus.kr/",
>>>>>>> c9d3ed17
]

if settings.ENV == "dev":
    # 개발 환경에서는 로컬 개발을 위한 접근 허용
    origins.extend(
        [
            "http://localhost:3000",
            "http://localhost:3001",
            "http://localhost:8000",
            "http://127.0.0.1:3000",
            "http://127.0.0.1:3001",
            "http://127.0.0.1:8000",
        ]
    )
elif settings.ENV == "stage":
    # 스테이징 환경에서는 제한된 접근만 허용
    origins.extend(
        [
            "http://localhost:3000",  # 프론트엔드 개발 서버
            "http://127.0.0.1:3000",  # 프론트엔드 개발 서버
            "http://localhost:8000",  # 백엔드 개발 서버
            "http://127.0.0.1:8000",  # 백엔드 개발 서버
        ]
    )

if settings.ENV == "stage":
    webhook_url = stage_webhook_url
else:
    webhook_url = dev_webhook_url

# Add Prometheus middleware first to monitor all requests
app.add_middleware(PrometheusMiddleware)

# Slack 오류 알림 미들웨어 설정
add_slack_middleware(
    app=app,
    webhook_url=webhook_url,
    include_traceback=True,
    include_request_body=True,
    error_status_codes=[500, 503, 504],  # 이 상태 코드들에 대해 알림 발송
    environment=settings.ENV,
    notify_environments=["stage", "dev"],
)

# CORS 미들웨어 설정
app.add_middleware(
    CORSMiddleware,
    allow_origins=origins if settings.ENV == "stage" else ["*"],
    allow_credentials=True,
    allow_methods=["*"],
    allow_headers=["*", "Authorization", "Authorization_Swagger", "Sns-Type", "Client-Type"],
)


class HealthCheckDetails(BaseModel):
    tables_loaded: int
    connection_test: str


class HealthCheckResponse(BaseModel):
    status_code: int
    database: str
    details: HealthCheckDetails


@app.get("/health-check", response_model=HealthCheckResponse)
async def health_check():
    try:
        # 데이터베이스 연결 확인
        if not database.check_connection():
            raise Exception("Database connection test failed")

        # 메타데이터 확인
        tables = database.meta_data.tables.keys()

        return HealthCheckResponse(
            status_code=200,
            database="connected",
            details=HealthCheckDetails(tables_loaded=len(list(tables)), connection_test="successful"),
        )
    except Exception as e:
        error_message = f"Database connection error: {str(e)}"
        raise HTTPException(status_code=503, detail={"status": "503", "database": "disconnected", "error": error_message})


@app.get("/docs", include_in_schema=False)
async def get_swagger_documentation(username: str = Security(get_current_username)):
    from fastapi.openapi.docs import get_swagger_ui_html

    return get_swagger_ui_html(
        openapi_url=app.openapi_url,
        title=app.title + " - Swagger UI",
        swagger_ui_parameters=app.swagger_ui_parameters,
    )


@app.get("/redoc", include_in_schema=False)
async def get_redoc_documentation(username: str = Security(get_current_username)):
    from fastapi.openapi.docs import get_redoc_html

    return get_redoc_html(
        openapi_url=app.openapi_url,
        title=app.title + " - ReDoc",
    )


@app.get("/error_test")
def query_test(num: int):
    return num / 0


@app.get("/error_test/{num}")
def parameter_test(num: int):
    if num != 0:
        return num / 0
    else:
        return num / 1


class TestRequest(BaseModel):
    num: int


@app.post("/error_test")
def request_test(request: TestRequest):
    if request.num != 0:
        return request.num / 0
    else:
        return request.num / 1


# 앱 시작/종료 이벤트 핸들러
@app.on_event("startup")
async def startup_event():
    # 채팅 서비스 초기화
    logger.info("Application started successfully")


@app.on_event("shutdown")
async def shutdown_event():
    logger.info("Application shutting down")<|MERGE_RESOLUTION|>--- conflicted
+++ resolved
@@ -84,11 +84,8 @@
     "https://supper-app-dev.quantus.kr",
     "https://superapp-live.quantus.kr",
     "https://superapp-dev.quantus.kr",
-<<<<<<< HEAD
-=======
     "https://supper-app-dev.vercel.app",
     "https://quantus.kr/",
->>>>>>> c9d3ed17
 ]
 
 if settings.ENV == "dev":
