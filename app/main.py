--- conflicted
+++ resolved
@@ -8,14 +8,7 @@
 from pydantic import BaseModel
 from fastapi.middleware.cors import CORSMiddleware
 from app.middlewares.trusted_hosts import get_current_username
-<<<<<<< HEAD
-from prometheus_client import generate_latest, CONTENT_TYPE_LATEST
-from app.metrics import MetricsMiddleware
-from starlette.responses import Response
 from app.core.logger import configure, get_logger
-=======
-import logging
->>>>>>> 80dfd655
 
 
 # 여기로 로거 설정 이동
