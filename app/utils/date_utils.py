from datetime import datetime
from typing import Literal
import exchange_calendars as ecals
from app.core.config import korea_tz, utc_tz, us_eastern_tz
import logging


def now_kr(is_date: bool = False):
    now = datetime.now(korea_tz)
    if is_date:
        return datetime(now.year, now.month, now.day)
    else:
        return datetime(now.year, now.month, now.day, hour=now.hour, minute=now.minute, second=now.second)


def now_utc(is_date: bool = False):
    now = datetime.now(utc_tz)
    if is_date:
        return datetime(now.year, now.month, now.day)
    else:
        return datetime(now.year, now.month, now.day, hour=now.hour, minute=now.minute, second=now.second)


def now_us(is_date: bool = False):
    now = datetime.now(us_eastern_tz)
    if is_date:
        return datetime(now.year, now.month, now.day)
    else:
        return datetime(now.year, now.month, now.day, hour=now.hour, minute=now.minute, second=now.second)


def get_session_checker(country: Literal["KR", "US"], start_date: datetime | str):
    if country == "KR":
        calender = "XKRX"
    elif country == "US":
        calender = "XNYS"

    if isinstance(start_date, datetime):
        start_date = start_date.strftime("%Y-%m-%d")
    return ecals.get_calendar(calender, start=start_date)


def get_business_days(
    country: Literal["KR", "US", "JP", "HK"], start_date: datetime, end_date: datetime
) -> list[datetime]:
    """
    주어진 국가와 기간에 대한 영업일 목록을 반환합니다.

    Args:
        country (Literal["KR", "US", "JP", "HK"]): 국가 코드
        start_date (datetime): 시작 날짜
        end_date (datetime): 종료 날짜

    Returns:
        list[datetime]: 영업일 목록
    """
    calendar_map = {
        "KR": "XKRX",  # 한국 거래소
        "US": "XNYS",  # 뉴욕 증권거래소
        "JP": "XTKS",  # 도쿄 증권거래소
        "HK": "XHKG",  # 홍콩 증권거래소
    }

    calendar = ecals.get_calendar(calendar_map[country])
    schedule = calendar.sessions_in_range(start_date, end_date)

    return schedule.tolist()


def get_time_checker(country: Literal["KR", "US"]) -> bool:
    """
    현재 시간이 장 운영 시간 안에 있는지 확인
    KR: 09:00 ~ 15:30 (KST)
    US: 09:30 ~ 16:00 (ET) - 서머타임 자동 반영
    """
    try:
        if country == "KR":
            calendar = ecals.get_calendar("XKRX")
            current_time = datetime.now(korea_tz)

            return calendar.is_open_on_minute(current_time)

        elif country == "US":
            calendar = ecals.get_calendar("XNYS")
            current_time = datetime.now(us_eastern_tz)

            return calendar.is_open_on_minute(current_time)

    except Exception as e:
        logging.error(f"Error in get_time_checker: {str(e)}")
        return False


def is_business_day(country: Literal["KR", "US"]) -> bool:
    calendar_map = {
        "KR": "XKRX",  # 한국 거래소
        "US": "XNYS",  # 뉴욕 증권거래소
    }
    calendar = ecals.get_calendar(calendar_map[country])
    return calendar.is_session(now_utc(is_date=True))


def check_market_status(country: Literal["KR", "US"]) -> bool:
    """
    시장 상태 확인
    1. 거래일 여부 확인
    2. 거래 시간 확인
    """
    try:
        # 휴장 여부 확인
        if not is_business_day(country):
            logging.info(f"{country} market is not a business day")
            return False

        # 개장 여부 확인
        if not get_time_checker(country):
            logging.info(f"{country} market is not open")
            return False

        return True

    except Exception as e:
        logging.error(f"Error checking market status: {str(e)}")
        return False


def is_holiday(country: Literal["KR", "US"], date_str: str) -> bool:
    """
    주어진 날짜가 휴장일인지 확인합니다.

    Args:
        country (Literal["KR", "US"]): 국가 코드
        date_str (str): "YYYYMMDD" 형식의 날짜 문자열

    Returns:
        bool: 휴장일이면 True, 거래일이면 False 반환
    """
    try:
        calendar_map = {
            "KR": "XKRX",  # 한국 거래소
            "US": "XNYS",  # 뉴욕 증권거래소
        }

        # 날짜 문자열 파싱
        year = int(date_str[:4])
        month = int(date_str[4:6])
        day = int(date_str[6:8])

        check_date = datetime(year, month, day)

        calendar = ecals.get_calendar(calendar_map[country])

        is_trading_day = calendar.is_session(check_date)

        return not is_trading_day

    except Exception as e:
        logging.error(f"Error in is_holiday: {str(e)}")
<<<<<<< HEAD
        return False
=======
        return False


def is_us_market_open_or_recently_closed(extra_hours=1):
    """
    미국 시장이 열려있거나 마감 후 지정된 시간(기본 1시간) 이내인지 확인합니다.

    Args:
        extra_hours (int): 마감 후 추가 시간(시간 단위)

    Returns:
        bool: 시장이 열려있거나 마감 후 지정된 시간 이내면 True
    """
    calendar = ecals.get_calendar("XNYS")  # 뉴욕 증권거래소
    current_time = now_us()

    # 오늘이 거래일인지 확인
    today_date = current_time.date()
    if not calendar.is_session(today_date):
        return False

    # 현재 시장이 열려있는지 확인
    if calendar.is_open_on_minute(current_time):
        return True

    # 시장 마감 시간 확인
    close_time = calendar.schedule.loc[today_date]["close"]

    # 마감 후 extra_hours 시간 이내인지 확인
    time_since_close = current_time - close_time
    return time_since_close.total_seconds() <= extra_hours * 3600
>>>>>>> 68827db7
<|MERGE_RESOLUTION|>--- conflicted
+++ resolved
@@ -156,9 +156,6 @@
 
     except Exception as e:
         logging.error(f"Error in is_holiday: {str(e)}")
-<<<<<<< HEAD
-        return False
-=======
         return False
 
 
@@ -189,5 +186,4 @@
 
     # 마감 후 extra_hours 시간 이내인지 확인
     time_since_close = current_time - close_time
-    return time_since_close.total_seconds() <= extra_hours * 3600
->>>>>>> 68827db7
+    return time_since_close.total_seconds() <= extra_hours * 3600