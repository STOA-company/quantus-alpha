import pandas as pd
import numpy as np
from app.cache.factors import factors_cache
from app.utils.test_utils import time_it
from app.common.constants import NON_NUMERIC_COLUMNS, NON_NUMERIC_COLUMNS_ETF


@time_it
def calculate_factor_score_with_description(df: pd.DataFrame, country: str, asset_type: str) -> pd.DataFrame:
    df_copy = df.copy()
    columns = df.columns.tolist()

    numeric_columns = [col for col in columns if col not in NON_NUMERIC_COLUMNS]

    for col in numeric_columns:
        df_copy[col] = df_copy[col].fillna(df_copy[col].median())

    n_rows = len(df_copy)

    factor_ranks = np.ones((n_rows, 0))
    max_ranks_per_factor = []  # 각 팩터의 최대 순위(꼴등) 저장
    descriptions = np.empty((n_rows, len(numeric_columns)), dtype=object)

    for col_idx, col in enumerate(numeric_columns):
        config = factors_cache.get_configs(country=country, asset_type=asset_type).get(col)
        if not config:
            continue

        series = df_copy[col]
        ascending = config.get("direction") == "ASC"

        ranks = series.rank(method="min", ascending=ascending)
        max_ranks_per_factor.append(ranks.max())  # 해당 팩터의 최대 순위(꼴등) 저장

        factor_ranks = np.column_stack((factor_ranks, ranks.values))

        for i in range(n_rows):
            value = series.iloc[i]
            rank = ranks.iloc[i]

            rank_str = "N/A" if pd.isna(rank) else f"{int(rank)}위"

            description = "낮을수록 좋음" if ascending else "높을수록 좋음"

            value_str = "N/A" if pd.isna(value) else str(value)
            descriptions[i, col_idx] = f"{col}: {value_str} (순위: {rank_str}, {description})"

    score_df = pd.DataFrame({"Code": df["Code"].values, "score": np.zeros(n_rows)})

    # 점수 계산 로직 (새로운 방식)
    if factor_ranks.shape[1] > 0:
        # 각 종목별로 각 팩터에서의 순위를 정규화 (1: 최고 순위, 0: 최저 순위)
        normalized_ranks = np.zeros_like(factor_ranks, dtype=float)

        for i, max_rank in enumerate(max_ranks_per_factor):
            if max_rank > 1:  # 순위가 여러 개인 경우만 정규화
                # (최대 순위 - 현재 순위) / (최대 순위 - 1)
                normalized_ranks[:, i] = (max_rank - factor_ranks[:, i]) / (max_rank - 1)
            else:
                normalized_ranks[:, i] = 1.0  # 모든 종목이 동일한 순위일 경우

        # 정규화된 순위의 평균 (0~1 사이 값)
        avg_normalized_ranks = np.mean(normalized_ranks, axis=1)

        # 0~1 범위를 0~100 점수로 변환
        scores = 100 * avg_normalized_ranks

        # 모든 팩터에서 정확히 1등인 경우에만 100점 부여
        all_first = np.all(factor_ranks == 1, axis=1)

        # 모든 팩터에서 꼴등인 경우
        all_last = np.ones(n_rows, dtype=bool)
        for i, max_rank in enumerate(max_ranks_per_factor):
            all_last &= factor_ranks[:, i] == max_rank

        # 모든 팩터에서 1등이 아닌 종목은 최대 99.99점
        scores[~all_first] = np.minimum(scores[~all_first], 99.99)

        # 모든 팩터에서 꼴등인 종목은 0점
        scores[all_last] = 0.0

        score_df["score"] = np.round(scores, 2)

    # 설명 문자열 결합
    joined_descriptions = []
    for i in range(n_rows):
        valid_descs = [d for d in descriptions[i] if d is not None and not pd.isna(d)]
        joined_descriptions.append(" | ".join(valid_descs))

    score_df["description"] = joined_descriptions

    # 정렬 및 반환
    return score_df.sort_values("score", ascending=False)


@time_it
<<<<<<< HEAD
def calculate_factor_score(df: pd.DataFrame, country: str, asset_type: str) -> pd.DataFrame:
    if asset_type == "etf":
        df = df.rename(
            columns={
                "ticker": "Code",
            }
        )
=======
def calculate_factor_score(df: pd.DataFrame) -> pd.DataFrame:
    if df.empty:
        return pd.DataFrame()

>>>>>>> 9073cce6
    df_copy = df.copy()
    columns = df_copy.columns.tolist()

    non_numeric_columns = NON_NUMERIC_COLUMNS_ETF if asset_type == "etf" else NON_NUMERIC_COLUMNS

<<<<<<< HEAD
    # 비수치 컬럼 사전 필터링
    numeric_columns = [col for col in columns if col not in non_numeric_columns]
=======
    numeric_columns = [col for col in columns if col not in NON_NUMERIC_COLUMNS]
>>>>>>> 9073cce6

    # NaN -> 중앙값
    for col in numeric_columns:
        df_copy[col] = df_copy[col].fillna(df_copy[col].median())

    n_rows = len(df_copy)

    factor_ranks = np.ones((n_rows, 0))  # 각 팩터 별 순위 초기화
    max_ranks_per_factor = []  # 각 팩터의 최대 순위(꼴등) 저장

    for col in numeric_columns:
        config = factors_cache.get_configs(country=country, asset_type=asset_type).get(col)
        if not config:
            continue

        series = df_copy[col]
        ascending = config.get("direction") == "ASC"

        ranks = series.rank(method="min", ascending=ascending)
        max_ranks_per_factor.append(ranks.max())  # 해당 팩터의 최대 순위(꼴등) 저장

        factor_ranks = np.column_stack((factor_ranks, ranks.values))

    score_df = pd.DataFrame({"Code": df["Code"].values, "score": np.zeros(n_rows)})

    if factor_ranks.shape[1] > 0:
        # 종목 별 순위를 정규화 (1: 최고 순위, 0: 최저 순위)
        normalized_ranks = np.zeros_like(factor_ranks, dtype=float)

        for i, max_rank in enumerate(max_ranks_per_factor):
            if max_rank > 1:  # 순위가 여러 개인 경우만 정규화
                # (최대 순위 - 현재(해당 종목) 순위) / (최대 순위 - 1)
                normalized_ranks[:, i] = (max_rank - factor_ranks[:, i]) / (max_rank - 1)
            else:
                normalized_ranks[:, i] = 1.0  # 모든 종목이 동일한 순위일 경우

        # 정규화된 순위의 평균 (0~1 사이 값)
        avg_normalized_ranks = np.mean(normalized_ranks, axis=1)

        # 0~1 범위를 0~100 점수로 변환
        scores = 100 * avg_normalized_ranks

        # 모든 팩터에서 정확히 1등인 경우에만 100점 부여
        all_first = np.all(factor_ranks == 1, axis=1)

        # 모든 팩터에서 꼴등인 경우
        all_last = np.ones(n_rows, dtype=bool)
        for i, max_rank in enumerate(max_ranks_per_factor):
            all_last &= factor_ranks[:, i] == max_rank

        # 모든 팩터에서 1등이 아닌 종목은 최대 99.99점
        scores[~all_first] = np.minimum(scores[~all_first], 99.99)

        # 모든 팩터에서 꼴등인 종목은 0점
        scores[all_last] = 0.0

        score_df["score"] = np.round(scores, 2)

    if asset_type == "etf":
        score_df = score_df.rename(
            columns={
                "Code": "ticker",
            }
        )

    return score_df.sort_values("score", ascending=False)<|MERGE_RESOLUTION|>--- conflicted
+++ resolved
@@ -94,31 +94,24 @@
 
 
 @time_it
-<<<<<<< HEAD
 def calculate_factor_score(df: pd.DataFrame, country: str, asset_type: str) -> pd.DataFrame:
+    if df.empty:
+        return pd.DataFrame()
+
     if asset_type == "etf":
         df = df.rename(
             columns={
                 "ticker": "Code",
             }
         )
-=======
-def calculate_factor_score(df: pd.DataFrame) -> pd.DataFrame:
-    if df.empty:
-        return pd.DataFrame()
 
->>>>>>> 9073cce6
     df_copy = df.copy()
     columns = df_copy.columns.tolist()
 
     non_numeric_columns = NON_NUMERIC_COLUMNS_ETF if asset_type == "etf" else NON_NUMERIC_COLUMNS
 
-<<<<<<< HEAD
     # 비수치 컬럼 사전 필터링
     numeric_columns = [col for col in columns if col not in non_numeric_columns]
-=======
-    numeric_columns = [col for col in columns if col not in NON_NUMERIC_COLUMNS]
->>>>>>> 9073cce6
 
     # NaN -> 중앙값
     for col in numeric_columns:
