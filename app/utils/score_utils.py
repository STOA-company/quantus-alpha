--- conflicted
+++ resolved
@@ -41,14 +41,10 @@
             min_value = config.get("min_value")
             max_value = config.get("max_value")
 
-<<<<<<< HEAD
-            # NULL 값을 중위값으로 대체
             if nan_mask.any():
                 column_median = temp_df[col].median()
                 temp_df.loc[nan_mask, col] = column_median
 
-=======
->>>>>>> f6344975
             outlier_mask = pd.Series(False, index=temp_df.index)
             if min_value is not None:
                 outlier_mask = temp_df[col] < min_value
@@ -56,15 +52,9 @@
                 outlier_mask |= temp_df[col] > max_value
 
             if ascending:
-<<<<<<< HEAD
                 temp_df.loc[outlier_mask, col] = float("inf")
             else:
                 temp_df.loc[outlier_mask, col] = float("-inf")
-=======
-                temp_df.loc[nan_mask | outlier_mask, col] = float("inf")
-            else:
-                temp_df.loc[nan_mask | outlier_mask, col] = float("-inf")
->>>>>>> f6344975
 
             ranks = temp_df[col].rank(method="min", ascending=ascending)
             max_ranks_per_factor.append(ranks.max())  # 해당 팩터의 최대 순위(꼴등) 저장
@@ -106,13 +96,6 @@
 
             score_df["score"] = np.round(scores, 2)
 
-        check_columns = [col for col in df_copy.columns if col != "Code"]
-
-        nan_rows = df_copy[check_columns].isna().any(axis=1)
-
-        valid_codes = df_copy.loc[~nan_rows, "Code"].values
-        score_df = score_df[score_df["Code"].isin(valid_codes)]
-
         return score_df.sort_values("score", ascending=False)
 
 
