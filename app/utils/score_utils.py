import pandas as pd
import numpy as np
from app.cache.factors import factors_cache, etf_factors_cache
from app.utils.test_utils import time_it
from app.common.constants import NON_NUMERIC_COLUMNS, NON_NUMERIC_COLUMNS_ETF


class ScoreUtils:
    def __init__(self, asset_type: str):
        self.factors_cache = etf_factors_cache if asset_type == "etf" else factors_cache
        self.asset_type = asset_type

    @time_it
    def calculate_factor_score(self, df: pd.DataFrame) -> pd.DataFrame:
        if df.empty:
            return pd.DataFrame()

        df_copy = df.copy()
        columns = df_copy.columns.tolist()

        non_numeric_columns = NON_NUMERIC_COLUMNS_ETF if self.asset_type == "etf" else NON_NUMERIC_COLUMNS

        # 비수치 컬럼 사전 필터링
        numeric_columns = [col for col in columns if col not in non_numeric_columns]

        # NaN -> 중앙값
        for col in numeric_columns:
            df_copy[col] = pd.to_numeric(df_copy[col], errors="coerce")
            df_copy[col] = df_copy[col].fillna(df_copy[col].median())

        n_rows = len(df_copy)

        factor_ranks = np.ones((n_rows, 0))  # 각 팩터 별 순위 초기화
        max_ranks_per_factor = []  # 각 팩터의 최대 순위(꼴등) 저장

        for col in numeric_columns:
            config = self.factors_cache.get_configs().get(col)
            if not config:
                continue

            ascending = config.get("direction") == "ASC"
            min_value = config.get("min_value")
            max_value = config.get("max_value")

            outlier_mask = pd.Series(False, index=df_copy.index)
            if min_value is not None:
                outlier_mask = df_copy[col] < min_value
            if max_value is not None:
                outlier_mask = df_copy[col] > max_value

            if outlier_mask.any():
                if ascending:
                    df_copy.loc[outlier_mask, col] = float("inf")
                else:
                    df_copy.loc[outlier_mask, col] = float("-inf")

            ranks = df_copy[col].rank(method="min", ascending=ascending)
            max_ranks_per_factor.append(ranks.max())  # 해당 팩터의 최대 순위(꼴등) 저장

            factor_ranks = np.column_stack((factor_ranks, ranks.values))

        score_df = pd.DataFrame({"Code": df["Code"].values, "score": np.zeros(n_rows)})

        if factor_ranks.shape[1] > 0:
            # 종목 별 순위를 정규화 (1: 최고 순위, 0: 최저 순위)
            normalized_ranks = np.zeros_like(factor_ranks, dtype=float)

            for i, max_rank in enumerate(max_ranks_per_factor):
                if max_rank > 1:  # 순위가 여러 개인 경우만 정규화
                    # (최대 순위 - 현재(해당 종목) 순위) / (최대 순위 - 1)
                    normalized_ranks[:, i] = (max_rank - factor_ranks[:, i]) / (max_rank - 1)
                else:
                    normalized_ranks[:, i] = 1.0  # 모든 종목이 동일한 순위일 경우

            # 정규화된 순위의 평균 (0~1 사이 값)
            avg_normalized_ranks = np.mean(normalized_ranks, axis=1)

            # 0~1 범위를 0~100 점수로 변환
            scores = 100 * avg_normalized_ranks

            # 모든 팩터에서 정확히 1등인 경우에만 100점 부여
            all_first = np.all(factor_ranks == 1, axis=1)

            # 모든 팩터에서 꼴등인 경우
            all_last = np.ones(n_rows, dtype=bool)
            for i, max_rank in enumerate(max_ranks_per_factor):
                all_last &= factor_ranks[:, i] == max_rank

            # 모든 팩터에서 1등이 아닌 종목은 최대 99.99점
            scores[~all_first] = np.minimum(scores[~all_first], 99.99)

            # 모든 팩터에서 꼴등인 종목은 0점
            scores[all_last] = 0.0

            score_df["score"] = np.round(scores, 2)

        return score_df.sort_values("score", ascending=False)


<<<<<<< HEAD

@time_it
def calculate_factor_score(df: pd.DataFrame) -> pd.DataFrame:
    if df.empty:
        return pd.DataFrame()

    df_copy = df.copy()
    columns = df.columns.tolist()

    numeric_columns = [col for col in columns if col not in NON_NUMERIC_COLUMNS]

    # NaN -> 중앙값
    for col in numeric_columns:
        df_copy[col] = df_copy[col].fillna(df_copy[col].median())

    n_rows = len(df_copy)

    factor_ranks = np.ones((n_rows, 0))  # 각 팩터 별 순위 초기화
    max_ranks_per_factor = []  # 각 팩터의 최대 순위(꼴등) 저장

    for col in numeric_columns:
        config = factors_cache.get_configs().get(col)
        if not config:
            continue

        series = df_copy[col]
        ascending = config.get("direction") == "ASC"
        min_value = config.get("min_value")
        max_value = config.get("max_value")

        outlier_mask = pd.Series(False, index=series.index)
        if min_value is not None:
            outlier_mask = series < min_value
        if max_value is not None:
            outlier_mask = series > max_value

        if outlier_mask.any():
            if ascending:
                series.loc[outlier_mask] = float('inf')
            else:
                series.loc[outlier_mask] = float('-inf')

        ranks = series.rank(method="min", ascending=ascending)
        max_ranks_per_factor.append(ranks.max())  # 해당 팩터의 최대 순위(꼴등) 저장

        factor_ranks = np.column_stack((factor_ranks, ranks.values))

    score_df = pd.DataFrame({"Code": df["Code"].values, "score": np.zeros(n_rows)})

    if factor_ranks.shape[1] > 0:
        # 종목 별 순위를 정규화 (1: 최고 순위, 0: 최저 순위)
        normalized_ranks = np.zeros_like(factor_ranks, dtype=float)

        for i, max_rank in enumerate(max_ranks_per_factor):
            if max_rank > 1:  # 순위가 여러 개인 경우만 정규화
                # (최대 순위 - 현재(해당 종목) 순위) / (최대 순위 - 1)
                normalized_ranks[:, i] = (max_rank - factor_ranks[:, i]) / (max_rank - 1)
            else:
                normalized_ranks[:, i] = 1.0  # 모든 종목이 동일한 순위일 경우

        # 정규화된 순위의 평균 (0~1 사이 값)
        avg_normalized_ranks = np.mean(normalized_ranks, axis=1)

        # 0~1 범위를 0~100 점수로 변환
        scores = 100 * avg_normalized_ranks

        # 모든 팩터에서 정확히 1등인 경우에만 100점 부여
        all_first = np.all(factor_ranks == 1, axis=1)

        # 모든 팩터에서 꼴등인 경우
        all_last = np.ones(n_rows, dtype=bool)
        for i, max_rank in enumerate(max_ranks_per_factor):
            all_last &= factor_ranks[:, i] == max_rank

        # 모든 팩터에서 1등이 아닌 종목은 최대 99.99점
        scores[~all_first] = np.minimum(scores[~all_first], 99.99)

        # 모든 팩터에서 꼴등인 종목은 0점
        scores[all_last] = 0.0

        score_df["score"] = np.round(scores, 2)

    return score_df.sort_values("score", ascending=False)
=======
score_utils = ScoreUtils(asset_type="stock")
etf_score_utils = ScoreUtils(asset_type="etf")
>>>>>>> 68827db7
<|MERGE_RESOLUTION|>--- conflicted
+++ resolved
@@ -97,91 +97,5 @@
         return score_df.sort_values("score", ascending=False)
 
 
-<<<<<<< HEAD
-
-@time_it
-def calculate_factor_score(df: pd.DataFrame) -> pd.DataFrame:
-    if df.empty:
-        return pd.DataFrame()
-
-    df_copy = df.copy()
-    columns = df.columns.tolist()
-
-    numeric_columns = [col for col in columns if col not in NON_NUMERIC_COLUMNS]
-
-    # NaN -> 중앙값
-    for col in numeric_columns:
-        df_copy[col] = df_copy[col].fillna(df_copy[col].median())
-
-    n_rows = len(df_copy)
-
-    factor_ranks = np.ones((n_rows, 0))  # 각 팩터 별 순위 초기화
-    max_ranks_per_factor = []  # 각 팩터의 최대 순위(꼴등) 저장
-
-    for col in numeric_columns:
-        config = factors_cache.get_configs().get(col)
-        if not config:
-            continue
-
-        series = df_copy[col]
-        ascending = config.get("direction") == "ASC"
-        min_value = config.get("min_value")
-        max_value = config.get("max_value")
-
-        outlier_mask = pd.Series(False, index=series.index)
-        if min_value is not None:
-            outlier_mask = series < min_value
-        if max_value is not None:
-            outlier_mask = series > max_value
-
-        if outlier_mask.any():
-            if ascending:
-                series.loc[outlier_mask] = float('inf')
-            else:
-                series.loc[outlier_mask] = float('-inf')
-
-        ranks = series.rank(method="min", ascending=ascending)
-        max_ranks_per_factor.append(ranks.max())  # 해당 팩터의 최대 순위(꼴등) 저장
-
-        factor_ranks = np.column_stack((factor_ranks, ranks.values))
-
-    score_df = pd.DataFrame({"Code": df["Code"].values, "score": np.zeros(n_rows)})
-
-    if factor_ranks.shape[1] > 0:
-        # 종목 별 순위를 정규화 (1: 최고 순위, 0: 최저 순위)
-        normalized_ranks = np.zeros_like(factor_ranks, dtype=float)
-
-        for i, max_rank in enumerate(max_ranks_per_factor):
-            if max_rank > 1:  # 순위가 여러 개인 경우만 정규화
-                # (최대 순위 - 현재(해당 종목) 순위) / (최대 순위 - 1)
-                normalized_ranks[:, i] = (max_rank - factor_ranks[:, i]) / (max_rank - 1)
-            else:
-                normalized_ranks[:, i] = 1.0  # 모든 종목이 동일한 순위일 경우
-
-        # 정규화된 순위의 평균 (0~1 사이 값)
-        avg_normalized_ranks = np.mean(normalized_ranks, axis=1)
-
-        # 0~1 범위를 0~100 점수로 변환
-        scores = 100 * avg_normalized_ranks
-
-        # 모든 팩터에서 정확히 1등인 경우에만 100점 부여
-        all_first = np.all(factor_ranks == 1, axis=1)
-
-        # 모든 팩터에서 꼴등인 경우
-        all_last = np.ones(n_rows, dtype=bool)
-        for i, max_rank in enumerate(max_ranks_per_factor):
-            all_last &= factor_ranks[:, i] == max_rank
-
-        # 모든 팩터에서 1등이 아닌 종목은 최대 99.99점
-        scores[~all_first] = np.minimum(scores[~all_first], 99.99)
-
-        # 모든 팩터에서 꼴등인 종목은 0점
-        scores[all_last] = 0.0
-
-        score_df["score"] = np.round(scores, 2)
-
-    return score_df.sort_values("score", ascending=False)
-=======
 score_utils = ScoreUtils(asset_type="stock")
-etf_score_utils = ScoreUtils(asset_type="etf")
->>>>>>> 68827db7
+etf_score_utils = ScoreUtils(asset_type="etf")