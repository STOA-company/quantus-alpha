--- conflicted
+++ resolved
@@ -8,32 +8,20 @@
     prod|production)
         ENV_FILE=.env.prod
         ENV=prod
-<<<<<<< HEAD
-        BRANCH=main  # 운영 환경은 main 브랜치 사용
-=======
         BRANCH=main
         RUN_CELERY=false
->>>>>>> 9cd96bb0
         ;;
     stage|staging)
         ENV_FILE=.env.stage
         ENV=stage
-<<<<<<< HEAD
-        BRANCH=stage  # 스테이징 환경은 stage 브랜치 사용
-=======
         BRANCH=stage
         RUN_CELERY=false
->>>>>>> 9cd96bb0
         ;;
     dev|development)
         ENV_FILE=.env.dev
         ENV=dev
-<<<<<<< HEAD
-        BRANCH=dev  # 개발 환경은 dev 브랜치 사용
-=======
         BRANCH=dev
         RUN_CELERY=true
->>>>>>> 9cd96bb0
         ;;
     *)
         echo "Unknown environment: $ENVIRONMENT"
@@ -90,9 +78,6 @@
 
 # 새 컨테이너 빌드 및 실행
 echo "Building and starting new containers..."
-<<<<<<< HEAD
-ENV=$ENV docker-compose --env-file $ENV_FILE up --build -d
-=======
 if [ "$ENV" = "dev" ]; then
     # dev 환경: 모든 서비스 실행 (celery 포함)
     ENV=$ENV docker-compose --env-file $ENV_FILE up --build -d
@@ -100,7 +85,6 @@
     # stage, prod 환경: celery 제외하고 실행
     ENV=$ENV docker-compose --env-file $ENV_FILE up --build -d nginx web
 fi
->>>>>>> 9cd96bb0
 
 # 컨테이너 시작 대기
 echo "Waiting for containers to start..."
@@ -116,31 +100,6 @@
     # API health check
     api_status=$(curl -s -o /dev/null -w "%{http_code}" localhost:80/docs || echo "000")
 
-<<<<<<< HEAD
-    # Celery worker health check
-    celery_status=$(docker-compose exec -T celery_worker celery -A app.celery_worker status 2>/dev/null | grep "OK" || echo "")
-
-    # RabbitMQ health check
-    rabbitmq_status=$(docker-compose exec -T rabbitmq rabbitmq-diagnostics -q ping 2>/dev/null || echo "")
-
-    # Redis health check
-    redis_status=$(docker-compose exec -T redis redis-cli ping 2>/dev/null || echo "")
-
-    if [ "$api_status" = "200" ] && [ ! -z "$celery_status" ] && [ ! -z "$rabbitmq_status" ] && [ "$redis_status" = "PONG" ]; then
-        echo "Deployment successful! All services are running."
-        echo "API Status: $api_status"
-        echo "Celery Status: OK"
-        echo "RabbitMQ Status: OK"
-        echo "Redis Status: OK"
-        exit 0
-    fi
-
-    echo "Services not ready yet:"
-    echo "- API status: $api_status"
-    echo "- Celery: ${celery_status:-Not Ready}"
-    echo "- RabbitMQ: ${rabbitmq_status:-Not Ready}"
-    echo "- Redis: ${redis_status:-Not Ready}"
-=======
     if [ "$ENV" = "dev" ]; then
         # dev 환경에서만 celery 관련 health check 실행
         celery_status=$(docker-compose exec -T celery_worker celery -A app.celery_worker status 2>/dev/null | grep "OK" || echo "")
@@ -173,7 +132,6 @@
         echo "- API status: $api_status"
     fi
 
->>>>>>> 9cd96bb0
     echo "Waiting 5 seconds..."
     sleep 5
     attempt=$((attempt + 1))
