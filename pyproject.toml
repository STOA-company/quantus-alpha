--- conflicted
+++ resolved
@@ -30,12 +30,9 @@
 celery = "^5.4.0"
 redis = "^5.2.1"
 amqp = "^5.3.1"
-<<<<<<< HEAD
 pydantic = "^2.10.4"
 fastapi = "^0.115.6"
-=======
 exchange-calendars = "^4.6"
->>>>>>> ef040731
 
 
 
