--- conflicted
+++ resolved
@@ -23,11 +23,9 @@
 python-dotenv = "^1.0.1"
 aiomysql = "^0.2.0"
 greenlet = "^3.1.1"
-<<<<<<< HEAD
 seaborn = "^0.13.2"
-=======
 yfinance = "^0.2.36"
->>>>>>> 345a67ee
+
 
 
 [build-system]
