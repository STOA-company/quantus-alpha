set -e

export DOCKER_BUILDKIT=1
export COMPOSE_DOCKER_CLI_BUILD=1

ENVIRONMENT=${1:-dev}
CLEAN_CACHE=${2:-false}

case $ENVIRONMENT in
    prod|production)
        ENV_FILE=.env
        ENV=prod
        BRANCH=main
        ;;
    stage|staging)
        ENV_FILE=.env
        ENV=stage
        BRANCH=staging
        ;;
    dev|development)
        ENV_FILE=.env
        ENV=dev
        BRANCH=dev
        ;;
    *)
        echo "Unknown environment: $ENVIRONMENT"
        exit 1
        ;;
esac

echo "Deploying for environment: $ENV using $ENV_FILE (Branch: $BRANCH)"

if [ ! -f "$ENV_FILE" ]; then
    echo "Error: $ENV_FILE not found!"
    exit 1
fi

echo "Changing to project directory..."
cd ~/quantus-alpha || exit 1

<<<<<<< HEAD
# echo "Fetching latest changes..."
# git fetch origin || exit 1
# git checkout $BRANCH || exit 1
# git pull origin $BRANCH || exit 1
=======
echo "Fetching latest changes..."
git fetch origin || exit 1
git checkout $BRANCH || exit 1
git pull origin $BRANCH || exit 1
>>>>>>> 336d3cc4

echo "Updating git submodules..."
git submodule update --init --recursive || exit 1

disk_usage=$(df -h | grep "/$" | awk '{print $5}' | sed 's/%//')
if [ -n "$disk_usage" ] && [ "$disk_usage" -gt 85 ]; then
    echo "High disk usage detected: ${disk_usage}%. Performing cleanup..."
    docker container prune -f
    docker image prune -f

    if [ "$disk_usage" -gt 90 ]; then
        echo "Critical disk usage! Performing aggressive cleanup..."
        docker image prune -a -f
        docker volume prune -f
        docker system prune -f
    fi

    echo "After cleanup:"
    df -h | grep "/$"
fi

if [ "$CLEAN_CACHE" = "true" ]; then
    echo "Cleaning pip and poetry caches..."
    docker volume rm -f pip-cache poetry-cache 2>/dev/null || true
    echo "Creating new cache volumes..."
    docker volume create pip-cache
    docker volume create poetry-cache
fi

current_service=$(docker-compose -f docker-compose.yml ps | grep -E 'web-(blue|green)' | grep "Up" | awk '{print $1}' | head -n1)

if [ -z "$current_service" ]; then
    if grep -q "web-blue" /etc/nginx/conf.d/default.conf 2>/dev/null; then
        current_service="web-blue"
    elif grep -q "web-green" /etc/nginx/conf.d/default.conf 2>/dev/null; then
        current_service="web-green"
    else
        current_service="web-blue"
    fi
fi

if [ "$current_service" = "web-blue" ] || [ -z "$current_service" ]; then
    target_service="web-green"
    idle_service="web-blue"
else
    target_service="web-blue"
    idle_service="web-green"
fi

echo "Current active service: $current_service"
echo "Target service for deployment: $target_service"

update_nginx_upstream() {
    local service=$1

    echo "Updating NGINX upstream to point to $service..."

    cat > ./nginx/conf.d/default.conf << EOF
server {
    listen 80;

    location / {
        proxy_pass http://${service}:8000;
        proxy_set_header Host \$host;
        proxy_set_header X-Real-IP \$remote_addr;
        proxy_set_header X-Forwarded-For \$proxy_add_x_forwarded_for;
        proxy_set_header X-Forwarded-Proto \$scheme;
    }

    location /health-check {
        proxy_pass http://${service}:8000;
        proxy_set_header Host \$host;
        proxy_set_header X-Real-IP \$remote_addr;
    }
}
EOF

    docker-compose exec -T nginx nginx -s reload || {
        echo "Failed to reload NGINX. Attempting to restart..."
        docker-compose restart nginx
    }
}

echo "Preparing deployment for $target_service..."

if docker-compose ps $target_service | grep -q $target_service; then
    echo "Removing existing container for $target_service..."
    docker-compose rm -f $target_service
fi

echo "Building $target_service container..."
docker-compose -f docker-compose.yml build $target_service

echo "Starting $target_service container..."
docker-compose -f docker-compose.yml up -d --no-deps $target_service

echo "Waiting for container to initialize..."
sleep 10

echo "Performing health check on $target_service..."
max_attempts=12
attempt=1

while [ $attempt -le $max_attempts ]; do
    echo "Health check attempt $attempt of $max_attempts..."

    health_status=$(docker-compose exec -T $target_service curl -s -o /dev/null -w "%{http_code}" "http://localhost:8000/health-check" 2>/dev/null || echo "000")

    if [ "$health_status" = "200" ]; then
        echo "$target_service is healthy and ready!"
        break
    fi

    echo "$target_service is not ready yet (status: $health_status). Waiting 5 seconds..."
    sleep 5
    attempt=$((attempt + 1))
done

if [ $attempt -gt $max_attempts ]; then
    echo "Health check failed after $max_attempts attempts. Reverting to previous setup."
    echo "Check logs with: docker-compose logs $target_service"
    exit 1
fi

update_nginx_upstream $target_service

echo "Traffic switched to $target_service. Waiting 10 seconds to ensure stability..."
sleep 10

echo "Stopping old $idle_service container..."
docker-compose stop $idle_service

echo "Blue-Green deployment completed successfully!"
echo "Active service is now: $target_service"<|MERGE_RESOLUTION|>--- conflicted
+++ resolved
@@ -38,17 +38,10 @@
 echo "Changing to project directory..."
 cd ~/quantus-alpha || exit 1
 
-<<<<<<< HEAD
-# echo "Fetching latest changes..."
-# git fetch origin || exit 1
-# git checkout $BRANCH || exit 1
-# git pull origin $BRANCH || exit 1
-=======
 echo "Fetching latest changes..."
 git fetch origin || exit 1
 git checkout $BRANCH || exit 1
 git pull origin $BRANCH || exit 1
->>>>>>> 336d3cc4
 
 echo "Updating git submodules..."
 git submodule update --init --recursive || exit 1
